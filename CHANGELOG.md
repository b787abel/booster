--- conflicted
+++ resolved
@@ -8,15 +8,12 @@
 
 ### Added
 * Support for different ethernet daughterboards using the ENC424J00 has been added.
-<<<<<<< HEAD
-* Support added for Booster v1.6 RF channels
-=======
 * Serial port now supports TeraTerm + Putty
 * Serial port now supports backspacing
 * Support for static IP + netmask and gateway configuration
     * NOTE: Boosters that used firmware from before 0.4.0 will return to old network configurations.
     To re-enable DHCP, reconfigure the IP address to 0.0.0.0/0
->>>>>>> 19f0f1a9
+* Support added for Booster v1.6 RF channels
 
 ### Changed
 * Removed custom `mutex` implementation in favor of leveraging `shared-bus`
