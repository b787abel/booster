//! Booster hardware setup and configuration routines.

use super::{
    booster_channels::BoosterChannels,
    chassis_fans::ChassisFans,
    delay::AsmDelay,
    metadata::ApplicationMetadata,
    net_interface, platform,
    rf_channel::{AdcPin, ChannelPins as RfChannelPins},
    user_interface::{UserButtons, UserLeds},
    HardwareVersion, Mac, NetworkManager, NetworkStack, SystemTimer, Systick, UsbBus, CPU_FREQ,
    I2C,
};

use crate::settings::BoosterSettings;

use stm32f4xx_hal as hal;

use bit_field::BitField;
use core::fmt::Write;
use hal::prelude::*;
use heapless::String;
use usb_device::prelude::*;

/// Macro for genering an RfChannelPins structure.
///
/// # Args
/// * `gpiod` - The GPIOD Parts structure to extract pins from.
/// * `gpioe` - The GPIOE Parts structure to extract pins from.
/// * `gpiog` - The GPIOG Parts structure to extract pins from.
/// * `enable` - The pin ID of the enable pin in GPIOD.
/// * `alert` - The pin ID of the alert pin in GPIOD.
/// * `reflected_overdrive` - The pin ID of the input overdrive pin in GPIOE.
/// * `output_overdrive` - The pin ID of the output overdrive pin in GPIOE.
/// * `signal_on` - The pin ID of the signal on pin in GPIOG.
/// * `gpioa` - The GPIO port used to instantiate analog pins.
/// * `tx_power` - The name of the pin to instantiate for the TX power measurement.
/// * `reflected_power` - The name of the pin to instantiate for the reflected power measurement.
///
/// # Returns
/// An option containing the RfChannelPins structure.
macro_rules! channel_pins {
    ($gpiod:ident, $gpioe:ident, $gpiog:ident, $enable:ident, $alert:ident, $reflected_overdrive:ident,
     $output_overdrive:ident, $signal_on:ident, $gpioa:ident, $tx_power:ident, $reflected_power:ident) => {{
        let enable_power = $gpiod.$enable.into_push_pull_output().erase();
        let alert = $gpiod.$alert.into_floating_input().erase();
        let reflected_overdrive = $gpioe.$reflected_overdrive.into_floating_input().erase();
        let output_overdrive = $gpioe.$output_overdrive.into_pull_down_input().erase();
        let signal_on = $gpiog.$signal_on.into_push_pull_output().erase();
        let tx_power = AdcPin::$tx_power($gpioa.$tx_power.into_analog());
        let reflected_power = AdcPin::$reflected_power($gpioa.$reflected_power.into_analog());

        RfChannelPins::new(
            enable_power,
            alert,
            reflected_overdrive,
            output_overdrive,
            signal_on,
            tx_power,
            reflected_power,
        )
    }};
}

/// Container method for all devices on the main I2C bus.
pub struct MainBus {
    pub channels: BoosterChannels,
    pub fans: ChassisFans,
}

/// Configured Booster hardware devices.
pub struct BoosterDevices {
    pub leds: UserLeds,
    pub buttons: UserButtons,
    pub main_bus: MainBus,
    pub network: NetworkDevices,
    pub watchdog: hal::watchdog::IndependentWatchdog,
    pub usb_device: UsbDevice<'static, UsbBus>,
    pub usb_serial: usbd_serial::SerialPort<'static, UsbBus>,
    pub settings: BoosterSettings,
    pub metadata: &'static ApplicationMetadata,
    pub systick: Systick,
}

pub struct NetworkDevices {
    pub network_stack: NetworkStack,
    pub manager: NetworkManager,
}

/// Configure Booster hardware peripherals and RF channels.
///
/// # Note
/// It is only acceptable to call this function once per boot.
///
/// # Args
/// * `core` - The RTIC core peripherals
/// * `device` - The RTIC STM32 device peripherals.
///
/// # Returns
/// The configured [BoosterDevices].
pub fn setup(
    mut core: rtic::export::Peripherals,
    device: stm32f4xx_hal::pac::Peripherals,
    clock: SystemTimer,
) -> BoosterDevices {
    // Configure RTT logging.
    device.DBGMCU.cr.modify(|_, w| w.dbg_sleep().set_bit());
    rtt_target::rtt_init_print!();

    // Install the logger
    log::set_logger(&crate::LOGGER)
        .map(|()| log::set_max_level(log::LevelFilter::Info))
        .unwrap();

    log::info!("Starting initialization");

    core.DWT.enable_cycle_counter();
    core.DCB.enable_trace();

    // Initialize the chip
    let rcc = device.RCC.constrain();

    // Note: CPU frequency is currently set to maximum, but it could potentially be lowered if
    // needed.
    let clocks = rcc
        .cfgr
        .use_hse(8.MHz())
        .sysclk(168.MHz())
        .hclk(CPU_FREQ.Hz())
        .pclk1(42.MHz())
        .require_pll48clk()
        .freeze();

    let systick = Systick::new(core.SYST, clocks.sysclk().to_Hz());

    // Start the watchdog during the initialization process.
    let mut watchdog = hal::watchdog::IndependentWatchdog::new(device.IWDG);
    watchdog.start(30.secs());

    let mut delay = AsmDelay::new(clocks.sysclk().to_Hz());

    let gpioa = device.GPIOA.split();
    let gpiob = device.GPIOB.split();
    let gpioc = device.GPIOC.split();
    let gpiod = device.GPIOD.split();
    let gpioe = device.GPIOE.split();
    let gpiof = device.GPIOF.split();
    let gpiog = device.GPIOG.split();

    let mut pa_ch_reset_n = gpiob.pb9.into_push_pull_output();
    pa_ch_reset_n.set_high();

    // Manually reset all of the I2C buses across the RF channels using a bit-bang reset.
    let mut i2c_mux_reset = gpiob.pb14.into_push_pull_output();

    let i2c_bus_manager: &'static _ = {
        let mut mux = {
            let i2c = {
                hal::i2c::I2c::new(
                    device.I2C1,
                    (
                        gpiob.pb6.into_alternate_open_drain(),
                        gpiob.pb7.into_alternate_open_drain(),
                    ),
                    100.kHz(),
                    &clocks,
                )
            };

            tca9548::Tca9548::default(i2c, &mut i2c_mux_reset, &mut delay).unwrap()
        };

        mux.enable(0xFF).unwrap();

        let (i2c_peripheral, pins) = mux.free().release();
        let (scl, sda) = pins;

        // Configure I2C pins as open-drain outputs.
        let mut scl = scl.into_open_drain_output();
        let mut sda = sda.into_open_drain_output();

        platform::i2c_bus_reset(&mut sda, &mut scl, &mut delay);

        let i2c = {
            hal::i2c::I2c::new(
                i2c_peripheral,
                (
                    scl.into_alternate_open_drain(),
                    sda.into_alternate_open_drain(),
                ),
                100.kHz(),
                &clocks,
            )
        };

        shared_bus::new_atomic_check!(I2C = i2c).unwrap()
    };

    // Instantiate the I2C interface to the I2C mux. Use a shared-bus so we can share the I2C
    // bus with all of the Booster peripheral devices.
    let channels = {
        let pins = [
            channel_pins!(gpiod, gpioe, gpiog, pd0, pd8, pe8, pe0, pg8, gpioa, pa0, pa1),
            channel_pins!(gpiod, gpioe, gpiog, pd1, pd9, pe9, pe1, pg9, gpioa, pa2, pa3),
            channel_pins!(gpiod, gpioe, gpiog, pd2, pd10, pe10, pe2, pg10, gpiof, pf6, pf7),
            channel_pins!(gpiod, gpioe, gpiog, pd3, pd11, pe11, pe3, pg11, gpiof, pf8, pf9),
            channel_pins!(gpiod, gpioe, gpiog, pd4, pd12, pe12, pe4, pg12, gpiof, pf10, pf3),
            channel_pins!(gpiod, gpioe, gpiog, pd5, pd13, pe13, pe5, pg13, gpioc, pc0, pc1),
            channel_pins!(gpiod, gpioe, gpiog, pd6, pd14, pe14, pe6, pg14, gpioc, pc2, pc3),
            channel_pins!(gpiod, gpioe, gpiog, pd7, pd15, pe15, pe7, pg15, gpiof, pf4, pf5),
        ];

        let mut mux = {
            tca9548::Tca9548::default(
                i2c_bus_manager.acquire_i2c(),
                &mut i2c_mux_reset,
                &mut delay,
            )
            .unwrap()
        };

        // Test scanning and reading back MUX channels.
        assert!(mux.self_test().unwrap());

        let config = hal::adc::config::AdcConfig::default().reference_voltage(2500);

        let adc = hal::adc::Adc::adc3(device.ADC3, true, config);

        BoosterChannels::new(mux, adc, i2c_bus_manager, pins, clock, &mut delay)
    };

    let buttons = {
        let button1 = gpiof.pf14.into_floating_input();
        let button2 = gpiof.pf15.into_floating_input();
        UserButtons::new(button1, button2)
    };

    let leds = {
        let spi = {
            let mode = hal::spi::Mode {
                polarity: hal::spi::Polarity::IdleLow,
                phase: hal::spi::Phase::CaptureOnFirstTransition,
            };

            hal::spi::Spi::new(
                device.SPI2,
                (
                    gpiob.pb13.into_alternate(),
                    hal::gpio::NoPin,
                    gpiob.pb15.into_alternate(),
                ),
                mode,
                10.MHz(),
                &clocks,
            )
        };

        let csn = gpiob.pb12.into_push_pull_output();
        let oen = gpiob.pb8.into_push_pull_output();

        UserLeds::new(spi, csn, oen)
    };

    // Read the EUI48 identifier and configure the ethernet MAC address.
    let settings = {
        let i2c2 = {
            // Manually reset the I2C bus
            let mut scl = gpiob.pb10.into_open_drain_output();
            let mut sda = gpiob.pb11.into_open_drain_output();
            platform::i2c_bus_reset(&mut sda, &mut scl, &mut delay);

            hal::i2c::I2c::new(
                device.I2C2,
                (
                    scl.into_alternate_open_drain(),
                    sda.into_alternate_open_drain(),
                ),
                100.kHz(),
                &clocks,
            )
        };

        let eui = microchip_24aa02e48::Microchip24AA02E48::new(i2c2).unwrap();
        BoosterSettings::new(eui)
    };

    let mac = {
        let mut spi = {
            let mode = hal::spi::Mode {
                polarity: hal::spi::Polarity::IdleLow,
                phase: hal::spi::Phase::CaptureOnFirstTransition,
            };

            hal::spi::Spi::new(
                device.SPI1,
                (
                    gpioa.pa5.into_alternate(),
                    gpioa.pa6.into_alternate(),
                    gpioa.pa7.into_alternate(),
                ),
                mode,
                14.MHz(),
                &clocks,
            )
        };

        let mut cs = {
            let mut pin = gpioa.pa4.into_push_pull_output();
            pin.set_high();
            pin
        };

        // Attempt to read the W5500 VERSION register. On the W5500, we will get the expected
        // version code of 0x04, but the ENC424J600 won't return anything meaningful.
        let w5500_detected = {
            cs.set_low();
            let mut transfer = [
                0x00, 0x39, // Reading the version register (address 0x0039)
                0x01, // Control phase, 1 byte of data, common register block, read
                0x00, // Data, don't care, will be overwritten during read.
            ];

            spi.transfer(&mut transfer).unwrap();

            cs.set_high();

            // The result is stored in the data phase byte. This should always be a 0x04 for the
            // W5500.
            transfer[3] == 0x04
        };

        if w5500_detected {
            // Reset the W5500.
            let mut mac_reset_n = gpiog.pg5.into_push_pull_output();

            // Ensure the reset is registered.
            mac_reset_n.set_low();
            delay.delay_ms(1u32);
            mac_reset_n.set_high();

            // Wait for the W5500 to achieve PLL lock.
            delay.delay_ms(1u32);

            let w5500 = w5500::UninitializedDevice::new(w5500::bus::FourWire::new(spi, cs))
                .initialize_macraw(w5500::MacAddress {
                    octets: settings.mac().0,
                })
                .unwrap();

            Mac::W5500(w5500)
        } else {
            let mut mac = enc424j600::Enc424j600::new(spi, cs).cpu_freq_mhz(CPU_FREQ / 1_000_000);
            mac.init(&mut delay).expect("PHY initialization failed");
            mac.write_mac_addr(settings.mac().as_bytes()).unwrap();

            Mac::Enc424j600(mac)
        }
    };

    let metadata = {
        // Read the hardware version pins.
        let hardware_version = {
            let hwrev0 = gpiof.pf0.into_pull_down_input();
            let hwrev1 = gpiof.pf1.into_pull_down_input();
            let hwrev2 = gpiof.pf2.into_pull_down_input();

            HardwareVersion::from(
                *0u8.set_bit(0, hwrev0.is_high())
                    .set_bit(1, hwrev1.is_high())
                    .set_bit(2, hwrev2.is_high()),
            )
        };

<<<<<<< HEAD
        const POOL_SIZE_BYTES: usize = core::mem::size_of::<smoltcp_mac::Frame>() * 16;
        static mut POOL_STORAGE: [u8; POOL_SIZE_BYTES] = [0; POOL_SIZE_BYTES];
        let (interface, manager) = smoltcp_mac::new_default(mac, unsafe { &mut POOL_STORAGE });
=======
        let phy_string = match mac {
            Mac::W5500(_) => "W5500",
            Mac::Enc424j600(_) => "Enc424j600",
        };

        ApplicationMetadata::new(hardware_version, phy_string)
    };

    let (manager, network_stack) = {
        let (interface, manager) = external_mac::Manager::new(mac);
>>>>>>> 8067203e

        let interface = net_interface::setup(interface, &settings);

        (manager, smoltcp_nal::NetworkStack::new(interface, clock))
    };

    let mut fans = {
        let main_board_leds = {
            let mut led1 = gpioc.pc8.into_push_pull_output();
            let mut led2 = gpioc.pc9.into_push_pull_output();
            let mut led3 = gpioc.pc10.into_push_pull_output();

            led1.set_low();
            led2.set_low();
            led3.set_low();

            (led1, led2, led3)
        };

        let fan1 =
            max6639::Max6639::new(i2c_bus_manager.acquire_i2c(), max6639::AddressPin::Pulldown)
                .unwrap();
        let fan2 = max6639::Max6639::new(i2c_bus_manager.acquire_i2c(), max6639::AddressPin::Float)
            .unwrap();
        let fan3 =
            max6639::Max6639::new(i2c_bus_manager.acquire_i2c(), max6639::AddressPin::Pullup)
                .unwrap();

        ChassisFans::new([fan1, fan2, fan3], main_board_leds, settings.fan_speed())
    };

    assert!(fans.self_test(&mut delay));

    // Set up the USB bus.
    let (usb_device, usb_serial) = {
        // Note(unwrap): The setup function is only safe to call once, so these unwraps should never
        // fail.
        let endpoint_memory = cortex_m::singleton!(: [u32; 1024] = [0; 1024]).unwrap();
        let usb_bus =
            cortex_m::singleton!(: Option<usb_device::bus::UsbBusAllocator<UsbBus>> = None)
                .unwrap();
        let serial_number = cortex_m::singleton!(: Option<String<64>> = None).unwrap();

        let usb = hal::otg_fs::USB {
            usb_global: device.OTG_FS_GLOBAL,
            usb_device: device.OTG_FS_DEVICE,
            usb_pwrclk: device.OTG_FS_PWRCLK,
            pin_dm: gpioa.pa11.into_alternate(),
            pin_dp: gpioa.pa12.into_alternate(),
            hclk: clocks.hclk(),
        };

        usb_bus.replace(hal::otg_fs::UsbBus::new(usb, &mut endpoint_memory[..]));

        let usb_serial = usbd_serial::SerialPort::new(usb_bus.as_ref().unwrap());

        // Generate a device serial number from the MAC address.
        {
            let mut serial_string: String<64> = String::new();

            let octets = settings.mac().0;

            write!(
                &mut serial_string,
                "{:02x}-{:02x}-{:02x}-{:02x}-{:02x}-{:02x}",
                octets[0], octets[1], octets[2], octets[3], octets[4], octets[5]
            )
            .unwrap();
            serial_number.replace(serial_string);
        }

        let usb_device =
            // USB VID/PID registered at https://pid.codes/1209/3933/
            UsbDeviceBuilder::new(usb_bus.as_ref().unwrap(), UsbVidPid(0x1209, 0x3933))
                .manufacturer("ARTIQ/Sinara")
                .product("Booster")
                .serial_number(serial_number.as_ref().unwrap().as_str())
                .device_class(usbd_serial::USB_CLASS_CDC)
                .build();

        (usb_device, usb_serial)
    };

    info!("Startup complete");

    BoosterDevices {
        leds,
        buttons,
        // Note: These devices are within a containing structure because they exist on the same
        // shared I2C bus.
        main_bus: MainBus { channels, fans },
        network: NetworkDevices {
            network_stack,
            manager,
        },
        settings,
        usb_device,
        usb_serial,
        watchdog,
        metadata,
        systick,
    }
}<|MERGE_RESOLUTION|>--- conflicted
+++ resolved
@@ -371,22 +371,18 @@
             )
         };
 
-<<<<<<< HEAD
+        let phy_string = match mac {
+            Mac::W5500(_) => "W5500",
+            Mac::Enc424j600(_) => "Enc424j600",
+        };
+
+        ApplicationMetadata::new(hardware_version, phy_string)
+    };
+
+    let (manager, network_stack) = {
         const POOL_SIZE_BYTES: usize = core::mem::size_of::<smoltcp_mac::Frame>() * 16;
         static mut POOL_STORAGE: [u8; POOL_SIZE_BYTES] = [0; POOL_SIZE_BYTES];
         let (interface, manager) = smoltcp_mac::new_default(mac, unsafe { &mut POOL_STORAGE });
-=======
-        let phy_string = match mac {
-            Mac::W5500(_) => "W5500",
-            Mac::Enc424j600(_) => "Enc424j600",
-        };
-
-        ApplicationMetadata::new(hardware_version, phy_string)
-    };
-
-    let (manager, network_stack) = {
-        let (interface, manager) = external_mac::Manager::new(mac);
->>>>>>> 8067203e
 
         let interface = net_interface::setup(interface, &settings);
 
