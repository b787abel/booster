//! Booster hardware setup and configuration routines.
//!
//! # Copyright
//! Copyright (C) 2020 QUARTIQ GmbH - All Rights Reserved
//! Unauthorized usage, editing, or copying is strictly prohibited.
//! Proprietary and confidential.

use super::{
    booster_channels::BoosterChannels,
    chassis_fans::ChassisFans,
    platform,
    rf_channel::{AdcPin, AnalogPins as AdcPins, ChannelPins as RfChannelPins},
    user_interface::{UserButtons, UserLeds},
    Ethernet, MqttClient, UsbBus, CPU_FREQ, I2C,
};

#[cfg(feature = "phy_enc424j600")]
use super::{enc424j600_api, Enc424j600};

use crate::{delay::AsmDelay, new_atomic_check_manager, settings::BoosterSettings};

use stm32f4xx_hal as hal;

use core::fmt::Write;
use hal::prelude::*;
use heapless::String;
use usb_device::prelude::*;

/// Construct ADC pins associated with an RF channel.
///
/// # Args
/// * `gpio` - The GPIO port used to instantiate analog pins.
/// * `tx_power` - The name of the pin to instantiate for the TX power measurement.
/// * `reflected_power` - The name of the pin to instantiate for the reflected power measurement.
///
/// # Returns
/// An AdcPin enumeration describing the ADC pins.
macro_rules! adc_pins {
    ($gpio:ident, $tx_power:ident, $reflected_power:ident) => {{
        let tx_power = AdcPin::$tx_power($gpio.$tx_power.into_analog());
        let reflected_power = AdcPin::$reflected_power($gpio.$reflected_power.into_analog());
        AdcPins::new(tx_power, reflected_power)
    }};
}

/// Macro for genering an RfChannelPins structure.
///
/// # Args
/// * `gpiod` - The GPIOD Parts structure to extract pins from.
/// * `gpioe` - The GPIOE Parts structure to extract pins from.
/// * `gpiog` - The GPIOG Parts structure to extract pins from.
/// * `enable` - The pin ID of the enable pin in GPIOD.
/// * `alert` - The pin ID of the alert pin in GPIOD.
/// * `reflected_overdrive` - The pin ID of the input overdrive pin in GPIOE.
/// * `output_overdrive` - The pin ID of the output overdrive pin in GPIOE.
/// * `signal_on` - The pin ID of the signal on pin in GPIOG.
///
/// # Returns
/// An option containing the RfChannelPins structure.
macro_rules! channel_pins {
    ($gpiod:ident, $gpioe:ident, $gpiog:ident, $enable:ident, $alert:ident, $reflected_overdrive:ident,
     $output_overdrive:ident, $signal_on:ident, $analog_pins:ident) => {{
        let enable_power = $gpiod.$enable.into_push_pull_output().downgrade();
        let alert = $gpiod.$alert.into_floating_input().downgrade();
        let reflected_overdrive = $gpioe
            .$reflected_overdrive
            .into_floating_input()
            .downgrade();
        let output_overdrive = $gpioe.$output_overdrive.into_pull_down_input().downgrade();
        let signal_on = $gpiog.$signal_on.into_push_pull_output().downgrade();

        Some(RfChannelPins::new(
            enable_power,
            alert,
            reflected_overdrive,
            output_overdrive,
            signal_on,
            $analog_pins,
        ))
    }};
}

/// Container method for all devices on the main I2C bus.
pub struct MainBus {
    pub channels: BoosterChannels,
    pub fans: ChassisFans,
}

/// Configured Booster hardware devices.
pub struct BoosterDevices {
    pub leds: UserLeds,
    pub buttons: UserButtons,
    pub main_bus: MainBus,
    pub network_stack: NetworkStack,
    pub watchdog: hal::watchdog::IndependentWatchdog,
    pub usb_device: UsbDevice<'static, UsbBus>,
    pub usb_serial: usbd_serial::SerialPort<'static, UsbBus>,
    pub settings: BoosterSettings,
    pub delay: AsmDelay,
}

/// Configure Booster hardware peripherals and RF channels.
///
/// # Note
/// It is only acceptable to call this function once per boot.
///
/// # Args
/// * `core` - The RTIC core peripherals
/// * `device` - The RTIC STM32 device peripherals.
///
/// # Returns
/// The configured [BoosterDevices].
pub fn setup(
    mut core: rtic::Peripherals,
    device: stm32f4xx_hal::stm32::Peripherals,
) -> BoosterDevices {
    // Install the logger
    log::set_logger(&crate::LOGGER)
        .map(|()| log::set_max_level(log::LevelFilter::Info))
        .unwrap();

    core.DWT.enable_cycle_counter();
    core.DCB.enable_trace();

    // Initialize the chip
    let rcc = device.RCC.constrain();

    // Note: CPU frequency is currently set to maximum, but it could potentially be lowered if
    // needed.
    let clocks = rcc
        .cfgr
        .use_hse(8.mhz())
        .sysclk(168.mhz())
        .hclk(CPU_FREQ.hz())
        .pclk1(42.mhz())
        .require_pll48clk()
        .freeze();

    // Start the watchdog during the initialization process.
    let mut watchdog = hal::watchdog::IndependentWatchdog::new(device.IWDG);
    watchdog.start(30_000_u32.ms());

    let mut delay = AsmDelay::new(clocks.sysclk().0);

    let gpioa = device.GPIOA.split();
    let gpiob = device.GPIOB.split();
    let gpioc = device.GPIOC.split();
    let gpiod = device.GPIOD.split();
    let gpioe = device.GPIOE.split();
    let gpiof = device.GPIOF.split();
    let gpiog = device.GPIOG.split();

    let mut pa_ch_reset_n = gpiob.pb9.into_push_pull_output();
    pa_ch_reset_n.set_high().unwrap();

    // Manually reset all of the I2C buses across the RF channels using a bit-bang reset.
    let mut i2c_mux_reset = gpiob.pb14.into_push_pull_output();

    let i2c_bus_manager: &'static _ = {
        let mut mux = {
            let i2c = {
                let scl = gpiob.pb6.into_alternate_af4_open_drain();
                let sda = gpiob.pb7.into_alternate_af4_open_drain();
                hal::i2c::I2c::i2c1(device.I2C1, (scl, sda), 100.khz(), clocks)
            };

            tca9548::Tca9548::default(i2c, &mut i2c_mux_reset, &mut delay).unwrap()
        };

        mux.enable(0xFF).unwrap();

        let (i2c_peripheral, pins) = mux.free().release();
        let (scl, sda) = pins;

        // Configure I2C pins as open-drain outputs.
        let mut scl = scl.into_open_drain_output();
        let mut sda = sda.into_open_drain_output();

        platform::i2c_bus_reset(&mut sda, &mut scl, &mut delay);

        let i2c = {
            let scl = scl.into_alternate_af4_open_drain();
            let sda = sda.into_alternate_af4_open_drain();
            hal::i2c::I2c::i2c1(i2c_peripheral, (scl, sda), 100.khz(), clocks)
        };

        new_atomic_check_manager!(I2C = i2c).unwrap()
    };

    // Instantiate the I2C interface to the I2C mux. Use a shared-bus so we can share the I2C
    // bus with all of the Booster peripheral devices.
    let channels = {
        let channel_pins = {
            let ch1_pins = {
                let analog_pins = adc_pins!(gpioa, pa0, pa1);
                channel_pins!(gpiod, gpioe, gpiog, pd0, pd8, pe8, pe0, pg8, analog_pins)
            };
            let ch2_pins = {
                let analog_pins = adc_pins!(gpioa, pa2, pa3);
                channel_pins!(gpiod, gpioe, gpiog, pd1, pd9, pe9, pe1, pg9, analog_pins)
            };
            let ch3_pins = {
                let analog_pins = adc_pins!(gpiof, pf6, pf7);
                channel_pins!(gpiod, gpioe, gpiog, pd2, pd10, pe10, pe2, pg10, analog_pins)
            };
            let ch4_pins = {
                let analog_pins = adc_pins!(gpiof, pf8, pf9);
                channel_pins!(gpiod, gpioe, gpiog, pd3, pd11, pe11, pe3, pg11, analog_pins)
            };
            let ch5_pins = {
                let analog_pins = adc_pins!(gpiof, pf10, pf3);
                channel_pins!(gpiod, gpioe, gpiog, pd4, pd12, pe12, pe4, pg12, analog_pins)
            };
            let ch6_pins = {
                let analog_pins = adc_pins!(gpioc, pc0, pc1);
                channel_pins!(gpiod, gpioe, gpiog, pd5, pd13, pe13, pe5, pg13, analog_pins)
            };
            let ch7_pins = {
                let analog_pins = adc_pins!(gpioc, pc2, pc3);
                channel_pins!(gpiod, gpioe, gpiog, pd6, pd14, pe14, pe6, pg14, analog_pins)
            };
            let ch8_pins = {
                let analog_pins = adc_pins!(gpiof, pf4, pf5);
                channel_pins!(gpiod, gpioe, gpiog, pd7, pd15, pe15, pe7, pg15, analog_pins)
            };

            [
                ch1_pins, ch2_pins, ch3_pins, ch4_pins, ch5_pins, ch6_pins, ch7_pins, ch8_pins,
            ]
        };

        let mut mux = {
            tca9548::Tca9548::default(
                i2c_bus_manager.acquire_i2c(),
                &mut i2c_mux_reset,
                &mut delay,
            )
            .unwrap()
        };

        // Test scanning and reading back MUX channels.
        assert!(mux.self_test().unwrap() == true);

        let config = hal::adc::config::AdcConfig::default().reference_voltage(2500);

        let adc = hal::adc::Adc::adc3(device.ADC3, true, config);

        BoosterChannels::new(mux, adc, i2c_bus_manager, channel_pins, &mut delay)
    };

    let buttons = {
        let button1 = gpiof.pf14.into_floating_input();
        let button2 = gpiof.pf15.into_floating_input();
        UserButtons::new(button1, button2)
    };

    let leds = {
        let spi = {
            let sck = gpiob.pb13.into_alternate_af5();
            let mosi = gpiob.pb15.into_alternate_af5();

            let mode = hal::spi::Mode {
                polarity: hal::spi::Polarity::IdleLow,
                phase: hal::spi::Phase::CaptureOnFirstTransition,
            };

            hal::spi::Spi::spi2(
                device.SPI2,
                (sck, hal::spi::NoMiso, mosi),
                mode,
                10.mhz().into(),
                clocks,
            )
        };

        let csn = gpiob.pb12.into_push_pull_output();
        let oen = gpiob.pb8.into_push_pull_output();

        UserLeds::new(spi, csn, oen)
    };

    info!("Startup complete");

    // Read the EUI48 identifier and configure the ethernet MAC address.
    let settings = {
        let i2c2 = {
            // Manually reset the I2C bus
            let mut scl = gpiob.pb10.into_open_drain_output();
            let mut sda = gpiob.pb11.into_open_drain_output();
            platform::i2c_bus_reset(&mut sda, &mut scl, &mut delay);

            let scl = scl.into_alternate_af4_open_drain();
            let sda = sda.into_alternate_af4_open_drain();

            hal::i2c::I2c::i2c2(device.I2C2, (scl, sda), 100.khz(), clocks)
        };

        let eui = microchip_24aa02e48::Microchip24AA02E48::new(i2c2).unwrap();
        BoosterSettings::new(eui)
    };

    let network_stack = {
        let spi = {
            let sck = gpioa.pa5.into_alternate_af5();
            let miso = gpioa.pa6.into_alternate_af5();
            let mosi = gpioa.pa7.into_alternate_af5();

            let mode = hal::spi::Mode {
                polarity: hal::spi::Polarity::IdleLow,
                phase: hal::spi::Phase::CaptureOnFirstTransition,
            };

            hal::spi::Spi::spi1(
                device.SPI1,
                (sck, miso, mosi),
                mode,
                #[cfg(feature = "phy_w5500")]
                1.mhz().into(),
                #[cfg(feature = "phy_enc424j600")]
                14.mhz().into(),
                clocks,
            )
        };

        let cs = {
            let mut pin = gpioa.pa4.into_push_pull_output();
            pin.set_high().unwrap();
            pin
        };

        #[cfg(feature = "phy_w5500")]
        {
            let mut w5500 = w5500::W5500::new(
                spi,
                cs,
                w5500::OnWakeOnLan::Ignore,
                w5500::OnPingRequest::Respond,
                w5500::ConnectionType::Ethernet,
                w5500::ArpResponses::Cache,
            )
            .unwrap();

            w5500.set_mac(settings.mac()).unwrap();

            // Set default netmask and gateway.
            w5500.set_gateway(settings.gateway()).unwrap();
            w5500.set_subnet(settings.subnet()).unwrap();
            w5500.set_ip(settings.ip()).unwrap();

            w5500::Interface::new(w5500)
        }

        #[cfg(feature = "phy_enc424j600")]
        {
            let enc424j600 = Enc424j600::new(spi, cs).cpu_freq_mhz(CPU_FREQ / 1_000_000);
            let interface = enc424j600_api::setup(enc424j600, &settings, &mut delay);
            smoltcp_nal::NetworkStack::new(interface, super::clock::EpochClock::new())
        }
    };

    let mut fans = {
        let fan1 =
            max6639::Max6639::new(i2c_bus_manager.acquire_i2c(), max6639::AddressPin::Pulldown)
                .unwrap();
        let fan2 = max6639::Max6639::new(i2c_bus_manager.acquire_i2c(), max6639::AddressPin::Float)
            .unwrap();
        let fan3 =
            max6639::Max6639::new(i2c_bus_manager.acquire_i2c(), max6639::AddressPin::Pullup)
                .unwrap();

        ChassisFans::new([fan1, fan2, fan3])
    };

    assert!(fans.self_test(&mut delay));

    // Set up the USB bus.
    let (usb_device, usb_serial) = {
        // Note(unwrap): The setup function is only safe to call once, so these unwraps should never
        // fail.
        let endpoint_memory = cortex_m::singleton!(: [u32; 1024] = [0; 1024]).unwrap();
        let usb_bus =
            cortex_m::singleton!(: Option<usb_device::bus::UsbBusAllocator<UsbBus>> = None)
                .unwrap();
<<<<<<< HEAD
        let serial_number =
            cortex_m::singleton!(: Option<String<64>> = None).unwrap();
=======
        let serial_number = cortex_m::singleton!(: Option<String<64>> = None).unwrap();
>>>>>>> 6f3157a8

        let usb = hal::otg_fs::USB {
            usb_global: device.OTG_FS_GLOBAL,
            usb_device: device.OTG_FS_DEVICE,
            usb_pwrclk: device.OTG_FS_PWRCLK,
            pin_dm: gpioa.pa11.into_alternate_af10(),
            pin_dp: gpioa.pa12.into_alternate_af10(),
            hclk: clocks.hclk(),
        };

        usb_bus.replace(hal::otg_fs::UsbBus::new(usb, &mut endpoint_memory[..]));

        let usb_serial = usbd_serial::SerialPort::new(usb_bus.as_ref().unwrap());

        // Generate a device serial number from the MAC address.
        {
            let mut serial_string: String<64> = String::new();

            #[cfg(feature = "phy_w5500")]
            let octets = settings.mac().octets;
            #[cfg(feature = "phy_enc424j600")]
            let octets: [u8; 6] = {
                let mut array = [0; 6];
                array.copy_from_slice(settings.mac().as_bytes());
                array
            };

            write!(
                &mut serial_string,
                "{:02x}-{:02x}-{:02x}-{:02x}-{:02x}-{:02x}",
                octets[0], octets[1], octets[2], octets[3], octets[4], octets[5]
            )
            .unwrap();
            serial_number.replace(serial_string);
        }

        let usb_device = UsbDeviceBuilder::new(
            usb_bus.as_ref().unwrap(),
            // TODO: Look into sub-licensing from ST.
            UsbVidPid(0x0483, 0x5740),
        )
        .manufacturer("ARTIQ/Sinara")
        .product("Booster")
        .serial_number(serial_number.as_ref().unwrap().as_str())
        .device_class(usbd_serial::USB_CLASS_CDC)
        .build();

        (usb_device, usb_serial)
    };

    info!("Startup complete");

    BoosterDevices {
        leds,
        buttons,
        // Note: These devices are within a containing structure because they exist on the same
        // shared I2C bus.
        main_bus: MainBus { channels, fans },
        network_stack,
        settings,
        usb_device,
        usb_serial,
        watchdog,
        delay,
    }
}<|MERGE_RESOLUTION|>--- conflicted
+++ resolved
@@ -381,12 +381,7 @@
         let usb_bus =
             cortex_m::singleton!(: Option<usb_device::bus::UsbBusAllocator<UsbBus>> = None)
                 .unwrap();
-<<<<<<< HEAD
-        let serial_number =
-            cortex_m::singleton!(: Option<String<64>> = None).unwrap();
-=======
         let serial_number = cortex_m::singleton!(: Option<String<64>> = None).unwrap();
->>>>>>> 6f3157a8
 
         let usb = hal::otg_fs::USB {
             usb_global: device.OTG_FS_GLOBAL,
