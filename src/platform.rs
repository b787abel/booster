//! Booster NGFW Application
//!
//! # Copyright
//! Copyright (C) 2020 QUARTIQ GmbH - All Rights Reserved
//! Unauthorized usage, editing, or copying is strictly prohibited.
//! Proprietary and confidential.
use super::hal;

use embedded_hal::{blocking::delay::DelayUs, digital::v2::OutputPin};

#[panic_handler]
<<<<<<< HEAD
fn panic(info: &core::panic::PanicInfo) -> ! {
=======
fn panic(_info: &core::panic::PanicInfo) -> ! {
>>>>>>> ab1e4b1c
    // Shutdown all of the RF channels.
    shutdown_channels();

    // Reset the device in `release` configuration.
    #[cfg(not(debug_assertions))]
    cortex_m::peripheral::SCB::sys_reset();

    #[cfg(debug_assertions)]
    loop {}
}

/// Unconditionally disable and power-off all channels.
pub fn shutdown_channels() {
    let gpiod = unsafe { &*hal::stm32::GPIOD::ptr() };
    let gpiog = unsafe { &*hal::stm32::GPIOG::ptr() };

    unsafe {
        // Disable all SIG_ON outputs. Note that the upper 16 bits of this register are the ODR
        // reset bits.
        gpiog.bsrr.write(|w| w.bits(0xFF00_0000));

        // Disable all EN_PWR outputs. Note that the upper 16 bits of this register are the ODR
        // reset bits.
        gpiod.bsrr.write(|w| w.bits(0x00FF_0000));
    }
}

/// Generate a manual I2C bus reset to clear the bus.
///
/// # Args
/// * `sda` - The I2C data line.
/// * `scl` - The I2C clock line.
/// * `delay` - A means of delaying time.
pub fn i2c_bus_reset(
    sda: &mut impl OutputPin,
    scl: &mut impl OutputPin,
    delay: &mut impl DelayUs<u16>,
) {
    // Start by pulling SDA/SCL high.
    scl.set_low().ok();
    delay.delay_us(5);
    sda.set_high().ok();
    delay.delay_us(5);
    scl.set_high().ok();
    delay.delay_us(5);

    // Next, send 9 clock pulses on the I2C bus.
    for _ in 0..9 {
        scl.set_low().ok();
        delay.delay_us(5);
        scl.set_high().ok();
        delay.delay_us(5);
    }

    // Generate a stop condition by pulling SDA high while SCL is high.

    // First, get SDA into a low state without generating a start condition.
    scl.set_low().ok();
    delay.delay_us(5);
    sda.set_low().ok();
    delay.delay_us(5);

    // Next, generate the stop condition.
    scl.set_high().ok();
    delay.delay_us(5);
    sda.set_high().ok();
    delay.delay_us(5);
}

/// Check if a watchdog reset has been detected.
///
/// # Returns
/// True if a watchdog reset has been detected. False otherwise.
pub fn watchdog_detected() -> bool {
    let rcc = unsafe { &*hal::stm32::RCC::ptr() };

    rcc.csr.read().wdgrstf().bit_is_set()
}

/// Clear all of the reset flags in the device.
pub fn clear_reset_flags() {
    let rcc = unsafe { &*hal::stm32::RCC::ptr() };

    rcc.csr.modify(|_, w| w.rmvf().set_bit());
}<|MERGE_RESOLUTION|>--- conflicted
+++ resolved
@@ -9,11 +9,7 @@
 use embedded_hal::{blocking::delay::DelayUs, digital::v2::OutputPin};
 
 #[panic_handler]
-<<<<<<< HEAD
-fn panic(info: &core::panic::PanicInfo) -> ! {
-=======
 fn panic(_info: &core::panic::PanicInfo) -> ! {
->>>>>>> ab1e4b1c
     // Shutdown all of the RF channels.
     shutdown_channels();
 
