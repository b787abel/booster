--- conflicted
+++ resolved
@@ -165,7 +165,6 @@
         resources.mqtt_client.lock(|client| {
             match client.poll(|client, topic, message, properties| {
                 main_bus.lock(|main_bus| {
-<<<<<<< HEAD
                     let (id, route) = topic.split_at(topic.find('/').unwrap());
                     let route = &route[1..];
 
@@ -176,18 +175,10 @@
 
                     let response = match route {
                         "channel/state" => handle_channel_update(message, &mut main_bus.channels),
-                        "channel/tune" => handle_channel_tune(message, &mut main_bus.channels),
-                        "channel/thresholds" => {
-=======
-                    let response = match topic {
-                        "booster/channel/state" => {
-                            handle_channel_update(message, &mut main_bus.channels)
-                        }
-                        "booster/channel/tune" => {
+                        "channel/tune" => {
                             handle_channel_tune(message, &mut main_bus.channels, *delay)
                         }
-                        "booster/channel/thresholds" => {
->>>>>>> 65d2dd06
+                        "channel/thresholds" => {
                             handle_channel_thresholds(message, &mut main_bus.channels)
                         }
                         _ => Response::error_msg("Unexpected topic"),
