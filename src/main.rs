//! Booster NGFW Application
//!
//! # Copyright
//! Copyright (C) 2020 QUARTIQ GmbH - All Rights Reserved
//! Unauthorized usage, editing, or copying is strictly prohibited.
//! Proprietary and confidential.
#![no_std]
#![no_main]

#[macro_use]
extern crate log;

use enum_iterator::IntoEnumIterator;
use panic_halt as _;
use stm32f4xx_hal as hal;

<<<<<<< HEAD
use hal::{gpio::ExtiPin, prelude::*, timer::Event};
=======
use hal::prelude::*;
>>>>>>> 7c2d40a1

mod booster_channels;
mod chassis_fans;
mod delay;
mod error;
mod linear_transformation;
mod mutex;
mod rf_channel;
mod user_interface;
mod monotonic;
use monotonic::Instant;
use booster_channels::{BoosterChannels, Channel};
use chassis_fans::ChassisFans;
use delay::AsmDelay;
use error::Error;
use rf_channel::{AdcPin, AnalogPins as AdcPins, ChannelPins as RfChannelPins};
use user_interface::{ButtonEvent, Color, UserButtons, UserLeds};

use rtic::cyccnt::Duration;

// Convenience type definition for the I2C bus used for booster RF channels.
type I2C = hal::i2c::I2c<
    hal::stm32::I2C1,
    (
        hal::gpio::gpiob::PB6<hal::gpio::AlternateOD<hal::gpio::AF4>>,
        hal::gpio::gpiob::PB7<hal::gpio::AlternateOD<hal::gpio::AF4>>,
    ),
>;

type I2cBusManager = mutex::AtomicCheckManager<I2C>;
type I2cProxy = shared_bus::I2cProxy<'static, mutex::AtomicCheckMutex<I2C>>;

/// Construct ADC pins associated with an RF channel.
///
/// # Args
/// * `gpio` - The GPIO port used to instantiate analog pins.
/// * `tx_power` - The name of the pin to instantiate for the TX power measurement.
/// * `reflected_power` - The name of the pin to instantiate for the reflected power measurement.
///
/// # Returns
/// An AdcPin enumeration describing the ADC pins.
macro_rules! adc_pins {
    ($gpio:ident, $tx_power:ident, $reflected_power:ident) => {{
        let tx_power = AdcPin::$tx_power($gpio.$tx_power.into_analog());
        let reflected_power = AdcPin::$reflected_power($gpio.$reflected_power.into_analog());
        AdcPins::new(tx_power, reflected_power)
    }};
}

/// Macro for genering an RfChannelPins structure.
///
/// # Args
/// * `gpiod` - The GPIOD Parts structure to extract pins from.
/// * `gpioe` - The GPIOE Parts structure to extract pins from.
/// * `gpiog` - The GPIOG Parts structure to extract pins from.
/// * `enable` - The pin ID of the enable pin in GPIOD.
/// * `alert` - The pin ID of the alert pin in GPIOD.
/// * `input_overdrive` - The pin ID of the input overdrive pin in GPIOE.
/// * `output_overdrive` - The pin ID of the output overdrive pin in GPIOE.
/// * `signal_on` - The pin ID of the signal on pin in GPIOG.
///
/// # Returns
/// An option containing the RfChannelPins structure.
macro_rules! channel_pins {
    ($gpiod:ident, $gpioe:ident, $gpiog:ident, $enable:ident, $alert:ident, $input_overdrive:ident,
     $output_overdrive:ident, $signal_on:ident, $analog_pins:ident) => {{
        let enable_power = $gpiod.$enable.into_push_pull_output().downgrade();
        let alert = $gpiod.$alert.into_floating_input().downgrade();
        let input_overdrive = $gpioe.$input_overdrive.into_floating_input().downgrade();
        let output_overdrive = $gpioe.$output_overdrive.into_pull_down_input().downgrade();
        let signal_on = $gpiog.$signal_on.into_push_pull_output().downgrade();

        Some(RfChannelPins::new(
            enable_power,
            alert,
            input_overdrive,
            output_overdrive,
            signal_on,
            $analog_pins,
        ))
    }};
}

<<<<<<< HEAD
#[rtic::app(device = stm32f4xx_hal::stm32, peripherals = true, monotonic = monotonic::Tim5)]
=======
#[rtic::app(device = stm32f4xx_hal::stm32, peripherals = true, monotonic = rtic::cyccnt::CYCCNT)]
>>>>>>> 7c2d40a1
const APP: () = {
    struct Resources {
        channels: BoosterChannels,
<<<<<<< HEAD
        buttons: UserButtons,
        leds: UserLeds,
    }

    #[init]
    fn init(mut c: init::Context) -> init::LateResources {
        let cp = cortex_m::peripheral::Peripherals::take().unwrap();
=======
        fans: ChassisFans,
    }

    #[init(schedule = [telemetry, channel_monitor])]
    fn init(mut c: init::Context) -> init::LateResources {
        c.core.DWT.enable_cycle_counter();
        c.core.DCB.enable_trace();
>>>>>>> 7c2d40a1

        // Initialize the chip
        let rcc = c.device.RCC.constrain();

        // TODO: Determine an ideal operating point for the system clock. Currently set to max.
        let clocks = rcc
            .cfgr
            .use_hse(8.mhz())
            .sysclk(168.mhz())
            .hclk(168.mhz())
            .pclk1(42.mhz())
            .require_pll48clk()
            .freeze();

        let mut delay = AsmDelay::new(clocks.sysclk().0);

        let gpioa = c.device.GPIOA.split();
        let gpiob = c.device.GPIOB.split();
        let gpioc = c.device.GPIOC.split();
        let gpiod = c.device.GPIOD.split();
        let gpioe = c.device.GPIOE.split();
        let gpiof = c.device.GPIOF.split();
        let gpiog = c.device.GPIOG.split();

        let mut pa_ch_reset_n = gpiob.pb9.into_push_pull_output();
        pa_ch_reset_n.set_high().unwrap();

        let i2c_bus_manager: &'static _ = {
            let i2c = {
                let scl = gpiob.pb6.into_alternate_af4_open_drain();
                let sda = gpiob.pb7.into_alternate_af4_open_drain();
                hal::i2c::I2c::i2c1(c.device.I2C1, (scl, sda), 100.khz(), clocks)
            };

            new_atomic_check_manager!(I2C = i2c).unwrap()
        };

        // Instantiate the I2C interface to the I2C mux. Use a shared-bus so we can share the I2C
        // bus with all of the Booster peripheral devices.
        let channels = {
            let channel_pins = {
                let ch1_pins = {
                    let analog_pins = adc_pins!(gpioa, pa0, pa1);
                    channel_pins!(gpiod, gpioe, gpiog, pd0, pd8, pe8, pe0, pg8, analog_pins)
                };
                let ch2_pins = {
                    let analog_pins = adc_pins!(gpioa, pa2, pa3);
                    channel_pins!(gpiod, gpioe, gpiog, pd1, pd9, pe9, pe1, pg9, analog_pins)
                };
                let ch3_pins = {
                    let analog_pins = adc_pins!(gpiof, pf6, pf7);
                    channel_pins!(gpiod, gpioe, gpiog, pd2, pd10, pe10, pe2, pg10, analog_pins)
                };
                let ch4_pins = {
                    let analog_pins = adc_pins!(gpiof, pf8, pf9);
                    channel_pins!(gpiod, gpioe, gpiog, pd3, pd11, pe11, pe3, pg11, analog_pins)
                };
                let ch5_pins = {
                    let analog_pins = adc_pins!(gpiof, pf10, pf3);
                    channel_pins!(gpiod, gpioe, gpiog, pd4, pd12, pe12, pe4, pg12, analog_pins)
                };
                let ch6_pins = {
                    let analog_pins = adc_pins!(gpioc, pc0, pc1);
                    channel_pins!(gpiod, gpioe, gpiog, pd5, pd13, pe13, pe5, pg13, analog_pins)
                };
                let ch7_pins = {
                    let analog_pins = adc_pins!(gpioc, pc2, pc3);
                    channel_pins!(gpiod, gpioe, gpiog, pd6, pd14, pe14, pe6, pg14, analog_pins)
                };
                let ch8_pins = {
                    let analog_pins = adc_pins!(gpiof, pf4, pf5);
                    channel_pins!(gpiod, gpioe, gpiog, pd7, pd15, pe15, pe7, pg15, analog_pins)
                };

                [
                    ch1_pins, ch2_pins, ch3_pins, ch4_pins, ch5_pins, ch6_pins, ch7_pins, ch8_pins,
                ]
            };

            let mut mux = {
                let mut i2c_mux_reset = gpiob.pb14.into_push_pull_output();
                tca9548::Tca9548::default(
                    i2c_bus_manager.acquire_i2c(),
                    &mut i2c_mux_reset,
                    &mut delay,
                )
                .unwrap()
            };

            // Test scanning and reading back MUX channels.
            assert!(mux.self_test().unwrap() == true);

            let adc = hal::adc::Adc::adc3(
                c.device.ADC3,
                true,
                2500,
                hal::adc::config::AdcConfig::default(),
            );

            BoosterChannels::new(mux, adc, i2c_bus_manager, channel_pins, &mut delay)
        };

<<<<<<< HEAD
        let buttons = {
            let mut button1 = gpiof.pf14.into_floating_input();

            button1.make_interrupt_source(&mut c.device.SYSCFG);
            button1.trigger_on_edge(&mut c.device.EXTI, hal::gpio::Edge::RISING_FALLING);
            button1.clear_interrupt_pending_bit();
            button1.enable_interrupt(&mut c.device.EXTI);

            let mut button2 = gpiof.pf15.into_floating_input();
            button2.make_interrupt_source(&mut c.device.SYSCFG);
            button2.trigger_on_edge(&mut c.device.EXTI, hal::gpio::Edge::RISING_FALLING);
            button2.clear_interrupt_pending_bit();
            button2.enable_interrupt(&mut c.device.EXTI);

            UserButtons::new(button1, button2)
        };

        let leds = {
            let spi = {
                let sck = gpiob.pb13.into_alternate_af5();
                let mosi = gpiob.pb15.into_alternate_af5();

                let mode = hal::spi::Mode {
                    polarity: hal::spi::Polarity::IdleLow,
                    phase: hal::spi::Phase::CaptureOnFirstTransition,
                };

                hal::spi::Spi::spi2(
                    c.device.SPI2,
                    (sck, hal::spi::NoMiso, mosi),
                    mode,
                    10.mhz().into(),
                    clocks,
                )
            };

            let csn = gpiob.pb12.into_push_pull_output();
            let oen = gpiob.pb8.into_push_pull_output();

            UserLeds::new(spi, csn, oen)
        };

        monotonic::Tim5::new(c.device.TIM5, clocks);

        info!("Startup complete");
=======
        let i2c2 = {
            let scl = gpiob.pb10.into_alternate_af4_open_drain();
            let sda = gpiob.pb11.into_alternate_af4_open_drain();
            hal::i2c::I2c::i2c2(c.device.I2C2, (scl, sda), 100.khz(), clocks)
        };
>>>>>>> 7c2d40a1

        // Selftest: Read the EUI48 identifier.
        let mut eui = microchip_24aa02e48::Microchip24AA02E48::new(i2c2).unwrap();
        let mut eui48: [u8; 6] = [0; 6];
        eui.read_eui48(&mut eui48).unwrap();

        let mut fans = {
            let fan1 =
                max6639::Max6639::new(i2c_bus_manager.acquire_i2c(), max6639::AddressPin::Pulldown)
                    .unwrap();
            let fan2 =
                max6639::Max6639::new(i2c_bus_manager.acquire_i2c(), max6639::AddressPin::Float)
                    .unwrap();
            let fan3 =
                max6639::Max6639::new(i2c_bus_manager.acquire_i2c(), max6639::AddressPin::Pullup)
                    .unwrap();

            ChassisFans::new([fan1, fan2, fan3])
        };

        assert!(fans.self_test(&mut delay));

        info!("Startup complete");

        // Kick-start the monitor and telemetry tasks.
        c.schedule.channel_monitor(c.start).unwrap();
        c.schedule.telemetry(c.start).unwrap();

        // Enable the cycle counter.
        // TODO: Replace the cycle counter monotonic with something that rolls over less. This may
        // cause errors with button press detections because the cycle counter will roll over every
        // ~22s.
        let mut cp = cortex_m::Peripherals::take().unwrap();
        cp.DWT.enable_cycle_counter();

        init::LateResources {
<<<<<<< HEAD
            monitor_timer: monitor_timer,
            telemetry_timer: telemetry_timer,
            buttons: buttons,
            leds: leds,
=======
>>>>>>> 7c2d40a1
            channels: channels,
            fans: fans,
        }
    }

<<<<<<< HEAD
    #[task(binds=TIM2, priority=2, resources=[monitor_timer, channels, leds])]
=======
    #[task(priority = 2, schedule = [channel_monitor], resources=[channels])]
>>>>>>> 7c2d40a1
    fn channel_monitor(c: channel_monitor::Context) {
        // Potentially update the state of any channels.
        c.resources.channels.update();

        // Check all of the timer channels.
        for channel in Channel::into_enum_iter() {
            let error_detected = match c.resources.channels.error_detected(channel) {
                Err(Error::NotPresent) => {
                    // Clear all LEDs for this channel.
                    c.resources.leds.set_led(Color::Red, channel, false);
                    c.resources.leds.set_led(Color::Yellow, channel, false);
                    c.resources.leds.set_led(Color::Green, channel, false);
                    continue;
                }
                Ok(detected) => detected,
                Err(error) => panic!("Encountered error: {:?}", error),
            };

            let warning_detected = match c.resources.channels.warning_detected(channel) {
                Ok(detected) => detected,
                Err(error) => panic!("Encountered error: {:?}", error),
            };

            let enabled = match c.resources.channels.is_enabled(channel) {
                Ok(detected) => detected,
                Err(error) => panic!("Encountered error: {:?}", error),
            };

            // Echo the measured values to the LEDs on the user interface for this channel.
            c.resources
                .leds
                .set_led(Color::Red, channel, error_detected);
            c.resources
                .leds
                .set_led(Color::Yellow, channel, warning_detected);
            c.resources.leds.set_led(Color::Green, channel, enabled);
        }

<<<<<<< HEAD
        // Propagate the updated LED values to the user interface.
        c.resources.leds.update();
=======
        // TODO: Replace hard-coded CPU cycles here.
        // Schedule to run this task periodically at 50Hz.
        c.schedule
            .channel_monitor(c.scheduled + Duration::from_cycles(168_000_000 / 50))
            .unwrap();
>>>>>>> 7c2d40a1
    }

    #[task(priority = 1, schedule = [telemetry], resources=[channels])]
    fn telemetry(mut c: telemetry::Context) {
        // Gather telemetry for all of the channels.
        for channel in Channel::into_enum_iter() {
            let measurements = c
                .resources
                .channels
                .lock(|booster_channels| booster_channels.get_status(channel));

            // TODO: Broadcast the measured data over the telemetry interface.
            info!("{:?}", measurements);
        }

        // TODO: Replace hard-coded CPU cycles here.
        // Schedule to run this task periodically at 2Hz.
        c.schedule
            .telemetry(c.scheduled + Duration::from_cycles(168_000_000 / 2))
            .unwrap();
    }

    #[task(resources=[channels])]
    fn enable_channels(_c: enable_channels::Context) {
        for _chan in Channel::into_enum_iter() {
            //TODO: Enable all channels
            //match channels.disable_channel(chan) {
            //    Ok(_) | Err(Error::NotPresent) => {}
            //    Err(e) => panic!("Enable failed on {:?}: {:?}", chan, e),
            //}
        }
    }

    #[task(resources=[channels])]
    fn disable_channels(mut c: disable_channels::Context) {
        for chan in Channel::into_enum_iter() {
            c.resources
                .channels
                .lock(|channels| match channels.disable_channel(chan) {
                    Ok(_) | Err(Error::NotPresent) => {}
                    Err(e) => panic!("Disable failed on {:?}: {:?}", chan, e),
                })
        }
    }

    #[task(binds=EXTI4, spawn=[disable_channels, enable_channels], resources=[buttons])]
    fn button(c: button::Context) {
        if let Some(event) = c.resources.buttons.event(Instant::now()) {
            match event {
                ButtonEvent::EnableAllChannels => {
                    c.spawn.enable_channels().unwrap();
                }
                ButtonEvent::DisableChannels => {
                    c.spawn.disable_channels().unwrap();
                }
            }
        }
    }

    #[idle(resources=[buttons, channels])]
    fn idle(mut c: idle::Context) -> ! {
        loop {
            // Check if the user is requested a reset of the device.
            c.resources.buttons.lock(|buttons| {
                if buttons.check_reset(Instant::now()) {
                    cortex_m::peripheral::SCB::sys_reset();
                }
            });
        }
    }

    extern "C" {
<<<<<<< HEAD
        fn EXTI0();
        fn EXTI1();
        fn EXTI2();
        fn EXTI3();
=======
        fn USART1();
        fn USART2();
>>>>>>> 7c2d40a1
    }
};<|MERGE_RESOLUTION|>--- conflicted
+++ resolved
@@ -14,11 +14,7 @@
 use panic_halt as _;
 use stm32f4xx_hal as hal;
 
-<<<<<<< HEAD
-use hal::{gpio::ExtiPin, prelude::*, timer::Event};
-=======
 use hal::prelude::*;
->>>>>>> 7c2d40a1
 
 mod booster_channels;
 mod chassis_fans;
@@ -28,8 +24,6 @@
 mod mutex;
 mod rf_channel;
 mod user_interface;
-mod monotonic;
-use monotonic::Instant;
 use booster_channels::{BoosterChannels, Channel};
 use chassis_fans::ChassisFans;
 use delay::AsmDelay;
@@ -102,31 +96,19 @@
     }};
 }
 
-<<<<<<< HEAD
-#[rtic::app(device = stm32f4xx_hal::stm32, peripherals = true, monotonic = monotonic::Tim5)]
-=======
 #[rtic::app(device = stm32f4xx_hal::stm32, peripherals = true, monotonic = rtic::cyccnt::CYCCNT)]
->>>>>>> 7c2d40a1
 const APP: () = {
     struct Resources {
         channels: BoosterChannels,
-<<<<<<< HEAD
         buttons: UserButtons,
         leds: UserLeds,
-    }
-
-    #[init]
-    fn init(mut c: init::Context) -> init::LateResources {
-        let cp = cortex_m::peripheral::Peripherals::take().unwrap();
-=======
         fans: ChassisFans,
     }
 
-    #[init(schedule = [telemetry, channel_monitor])]
+    #[init(schedule = [telemetry, channel_monitor, button])]
     fn init(mut c: init::Context) -> init::LateResources {
         c.core.DWT.enable_cycle_counter();
         c.core.DCB.enable_trace();
->>>>>>> 7c2d40a1
 
         // Initialize the chip
         let rcc = c.device.RCC.constrain();
@@ -229,21 +211,9 @@
             BoosterChannels::new(mux, adc, i2c_bus_manager, channel_pins, &mut delay)
         };
 
-<<<<<<< HEAD
         let buttons = {
-            let mut button1 = gpiof.pf14.into_floating_input();
-
-            button1.make_interrupt_source(&mut c.device.SYSCFG);
-            button1.trigger_on_edge(&mut c.device.EXTI, hal::gpio::Edge::RISING_FALLING);
-            button1.clear_interrupt_pending_bit();
-            button1.enable_interrupt(&mut c.device.EXTI);
-
-            let mut button2 = gpiof.pf15.into_floating_input();
-            button2.make_interrupt_source(&mut c.device.SYSCFG);
-            button2.trigger_on_edge(&mut c.device.EXTI, hal::gpio::Edge::RISING_FALLING);
-            button2.clear_interrupt_pending_bit();
-            button2.enable_interrupt(&mut c.device.EXTI);
-
+            let button1 = gpiof.pf14.into_floating_input();
+            let button2 = gpiof.pf15.into_floating_input();
             UserButtons::new(button1, button2)
         };
 
@@ -272,16 +242,13 @@
             UserLeds::new(spi, csn, oen)
         };
 
-        monotonic::Tim5::new(c.device.TIM5, clocks);
-
         info!("Startup complete");
-=======
+
         let i2c2 = {
             let scl = gpiob.pb10.into_alternate_af4_open_drain();
             let sda = gpiob.pb11.into_alternate_af4_open_drain();
             hal::i2c::I2c::i2c2(c.device.I2C2, (scl, sda), 100.khz(), clocks)
         };
->>>>>>> 7c2d40a1
 
         // Selftest: Read the EUI48 identifier.
         let mut eui = microchip_24aa02e48::Microchip24AA02E48::new(i2c2).unwrap();
@@ -309,32 +276,17 @@
         // Kick-start the monitor and telemetry tasks.
         c.schedule.channel_monitor(c.start).unwrap();
         c.schedule.telemetry(c.start).unwrap();
-
-        // Enable the cycle counter.
-        // TODO: Replace the cycle counter monotonic with something that rolls over less. This may
-        // cause errors with button press detections because the cycle counter will roll over every
-        // ~22s.
-        let mut cp = cortex_m::Peripherals::take().unwrap();
-        cp.DWT.enable_cycle_counter();
+        c.schedule.button(c.start).unwrap();
 
         init::LateResources {
-<<<<<<< HEAD
-            monitor_timer: monitor_timer,
-            telemetry_timer: telemetry_timer,
+            channels: channels,
+            fans: fans,
             buttons: buttons,
             leds: leds,
-=======
->>>>>>> 7c2d40a1
-            channels: channels,
-            fans: fans,
-        }
-    }
-
-<<<<<<< HEAD
-    #[task(binds=TIM2, priority=2, resources=[monitor_timer, channels, leds])]
-=======
-    #[task(priority = 2, schedule = [channel_monitor], resources=[channels])]
->>>>>>> 7c2d40a1
+        }
+    }
+
+    #[task(priority = 2, schedule = [channel_monitor], resources=[channels, leds])]
     fn channel_monitor(c: channel_monitor::Context) {
         // Potentially update the state of any channels.
         c.resources.channels.update();
@@ -343,8 +295,8 @@
         for channel in Channel::into_enum_iter() {
             let error_detected = match c.resources.channels.error_detected(channel) {
                 Err(Error::NotPresent) => {
-                    // Clear all LEDs for this channel.
-                    c.resources.leds.set_led(Color::Red, channel, false);
+                    // Set all LEDs for this channel.
+                    c.resources.leds.set_led(Color::Red, channel, true);
                     c.resources.leds.set_led(Color::Yellow, channel, false);
                     c.resources.leds.set_led(Color::Green, channel, false);
                     continue;
@@ -353,15 +305,8 @@
                 Err(error) => panic!("Encountered error: {:?}", error),
             };
 
-            let warning_detected = match c.resources.channels.warning_detected(channel) {
-                Ok(detected) => detected,
-                Err(error) => panic!("Encountered error: {:?}", error),
-            };
-
-            let enabled = match c.resources.channels.is_enabled(channel) {
-                Ok(detected) => detected,
-                Err(error) => panic!("Encountered error: {:?}", error),
-            };
+            let overloaded = c.resources.channels.overload_detected(channel)
+                .expect("Failed to check channel overloaded state");
 
             // Echo the measured values to the LEDs on the user interface for this channel.
             c.resources
@@ -369,20 +314,18 @@
                 .set_led(Color::Red, channel, error_detected);
             c.resources
                 .leds
-                .set_led(Color::Yellow, channel, warning_detected);
-            c.resources.leds.set_led(Color::Green, channel, enabled);
-        }
-
-<<<<<<< HEAD
+                .set_led(Color::Yellow, channel, overloaded);
+            c.resources.leds.set_led(Color::Green, channel, error_detected == false);
+        }
+
         // Propagate the updated LED values to the user interface.
         c.resources.leds.update();
-=======
+
         // TODO: Replace hard-coded CPU cycles here.
         // Schedule to run this task periodically at 50Hz.
         c.schedule
             .channel_monitor(c.scheduled + Duration::from_cycles(168_000_000 / 50))
             .unwrap();
->>>>>>> 7c2d40a1
     }
 
     #[task(priority = 1, schedule = [telemetry], resources=[channels])]
@@ -403,17 +346,6 @@
         c.schedule
             .telemetry(c.scheduled + Duration::from_cycles(168_000_000 / 2))
             .unwrap();
-    }
-
-    #[task(resources=[channels])]
-    fn enable_channels(_c: enable_channels::Context) {
-        for _chan in Channel::into_enum_iter() {
-            //TODO: Enable all channels
-            //match channels.disable_channel(chan) {
-            //    Ok(_) | Err(Error::NotPresent) => {}
-            //    Err(e) => panic!("Enable failed on {:?}: {:?}", chan, e),
-            //}
-        }
     }
 
     #[task(resources=[channels])]
@@ -428,41 +360,38 @@
         }
     }
 
-    #[task(binds=EXTI4, spawn=[disable_channels, enable_channels], resources=[buttons])]
+    #[task(spawn=[button, disable_channels], schedule = [button], resources=[buttons])]
     fn button(c: button::Context) {
-        if let Some(event) = c.resources.buttons.event(Instant::now()) {
+        if let Some(event) = c.resources.buttons.update() {
             match event {
-                ButtonEvent::EnableAllChannels => {
-                    c.spawn.enable_channels().unwrap();
+                ButtonEvent::InterlockReset => {
+                    // TODO: Reset the interlocks.
                 }
-                ButtonEvent::DisableChannels => {
+                ButtonEvent::Standby  => {
                     c.spawn.disable_channels().unwrap();
                 }
             }
         }
+
+        // TODO: Replace hard-coded CPU cycles here.
+        // Schedule to run this task periodically at 25Hz.
+        c.schedule
+            .button(c.scheduled + Duration::from_cycles(168_000_000 / 25))
+            .unwrap();
     }
 
     #[idle(resources=[buttons, channels])]
-    fn idle(mut c: idle::Context) -> ! {
+    fn idle(_: idle::Context) -> ! {
         loop {
-            // Check if the user is requested a reset of the device.
-            c.resources.buttons.lock(|buttons| {
-                if buttons.check_reset(Instant::now()) {
-                    cortex_m::peripheral::SCB::sys_reset();
-                }
-            });
         }
     }
 
     extern "C" {
-<<<<<<< HEAD
         fn EXTI0();
         fn EXTI1();
         fn EXTI2();
         fn EXTI3();
-=======
         fn USART1();
         fn USART2();
->>>>>>> 7c2d40a1
     }
 };