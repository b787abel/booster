//! Booster NGFW Application
//!
//! # Copyright
//! Copyright (C) 2020 QUARTIQ GmbH - All Rights Reserved
//! Unauthorized usage, editing, or copying is strictly prohibited.
//! Proprietary and confidential.
#![no_std]
#![no_main]

use core::fmt::Write;

#[macro_use]
extern crate log;

use enum_iterator::IntoEnumIterator;
use heapless::String;
use minimq::{MqttClient, QoS};
use panic_halt as _;
use stm32f4xx_hal as hal;

use hal::prelude::*;

mod booster_channels;
mod chassis_fans;
mod delay;
mod error;
mod linear_transformation;
mod mutex;
mod rf_channel;
mod user_interface;
use booster_channels::{BoosterChannels, Channel};
use chassis_fans::ChassisFans;
use delay::AsmDelay;
use error::Error;
use rf_channel::{AdcPin, AnalogPins as AdcPins, ChannelPins as RfChannelPins, ChannelState};
use user_interface::{ButtonEvent, Color, UserButtons, UserLeds};

use rtic::cyccnt::Duration;

// Convenience type definition for the I2C bus used for booster RF channels.
type I2C = hal::i2c::I2c<
    hal::stm32::I2C1,
    (
        hal::gpio::gpiob::PB6<hal::gpio::AlternateOD<hal::gpio::AF4>>,
        hal::gpio::gpiob::PB7<hal::gpio::AlternateOD<hal::gpio::AF4>>,
    ),
>;

type SPI = hal::spi::Spi<
    hal::stm32::SPI1,
    (
        hal::gpio::gpioa::PA5<hal::gpio::Alternate<hal::gpio::AF5>>,
        hal::gpio::gpioa::PA6<hal::gpio::Alternate<hal::gpio::AF5>>,
        hal::gpio::gpioa::PA7<hal::gpio::Alternate<hal::gpio::AF5>>,
    ),
>;

type Ethernet =
    w5500::Interface<hal::gpio::gpioa::PA4<hal::gpio::Output<hal::gpio::PushPull>>, SPI>;

type I2cBusManager = mutex::AtomicCheckManager<I2C>;
type I2cProxy = shared_bus::I2cProxy<'static, mutex::AtomicCheckMutex<I2C>>;

/// Construct ADC pins associated with an RF channel.
///
/// # Args
/// * `gpio` - The GPIO port used to instantiate analog pins.
/// * `tx_power` - The name of the pin to instantiate for the TX power measurement.
/// * `reflected_power` - The name of the pin to instantiate for the reflected power measurement.
///
/// # Returns
/// An AdcPin enumeration describing the ADC pins.
macro_rules! adc_pins {
    ($gpio:ident, $tx_power:ident, $reflected_power:ident) => {{
        let tx_power = AdcPin::$tx_power($gpio.$tx_power.into_analog());
        let reflected_power = AdcPin::$reflected_power($gpio.$reflected_power.into_analog());
        AdcPins::new(tx_power, reflected_power)
    }};
}

/// Macro for genering an RfChannelPins structure.
///
/// # Args
/// * `gpiod` - The GPIOD Parts structure to extract pins from.
/// * `gpioe` - The GPIOE Parts structure to extract pins from.
/// * `gpiog` - The GPIOG Parts structure to extract pins from.
/// * `enable` - The pin ID of the enable pin in GPIOD.
/// * `alert` - The pin ID of the alert pin in GPIOD.
/// * `reflected_overdrive` - The pin ID of the input overdrive pin in GPIOE.
/// * `output_overdrive` - The pin ID of the output overdrive pin in GPIOE.
/// * `signal_on` - The pin ID of the signal on pin in GPIOG.
///
/// # Returns
/// An option containing the RfChannelPins structure.
macro_rules! channel_pins {
    ($gpiod:ident, $gpioe:ident, $gpiog:ident, $enable:ident, $alert:ident, $reflected_overdrive:ident,
     $output_overdrive:ident, $signal_on:ident, $analog_pins:ident) => {{
        let enable_power = $gpiod.$enable.into_push_pull_output().downgrade();
        let alert = $gpiod.$alert.into_floating_input().downgrade();
        let reflected_overdrive = $gpioe
            .$reflected_overdrive
            .into_floating_input()
            .downgrade();
        let output_overdrive = $gpioe.$output_overdrive.into_pull_down_input().downgrade();
        let signal_on = $gpiog.$signal_on.into_push_pull_output().downgrade();

        Some(RfChannelPins::new(
            enable_power,
            alert,
            reflected_overdrive,
            output_overdrive,
            signal_on,
            $analog_pins,
        ))
    }};
}

#[rtic::app(device = stm32f4xx_hal::stm32, peripherals = true, monotonic = rtic::cyccnt::CYCCNT)]
const APP: () = {
    struct Resources {
        channels: BoosterChannels,
        buttons: UserButtons,
        leds: UserLeds,
        fans: ChassisFans,
        mqtt_client: MqttClient<minimq::consts::U1024, Ethernet>,
    }

    #[init(schedule = [telemetry, channel_monitor, button])]
    fn init(mut c: init::Context) -> init::LateResources {
        c.core.DWT.enable_cycle_counter();
        c.core.DCB.enable_trace();

        // Initialize the chip
        let rcc = c.device.RCC.constrain();

        // TODO: Determine an ideal operating point for the system clock. Currently set to max.
        let clocks = rcc
            .cfgr
            .use_hse(8.mhz())
            .sysclk(168.mhz())
            .hclk(168.mhz())
            .pclk1(42.mhz())
            .require_pll48clk()
            .freeze();

        let mut delay = AsmDelay::new(clocks.sysclk().0);

        let gpioa = c.device.GPIOA.split();
        let gpiob = c.device.GPIOB.split();
        let gpioc = c.device.GPIOC.split();
        let gpiod = c.device.GPIOD.split();
        let gpioe = c.device.GPIOE.split();
        let gpiof = c.device.GPIOF.split();
        let gpiog = c.device.GPIOG.split();

        let mut pa_ch_reset_n = gpiob.pb9.into_push_pull_output();
        pa_ch_reset_n.set_high().unwrap();

        let i2c_bus_manager: &'static _ = {
            let i2c = {
                let scl = gpiob.pb6.into_alternate_af4_open_drain();
                let sda = gpiob.pb7.into_alternate_af4_open_drain();
                hal::i2c::I2c::i2c1(c.device.I2C1, (scl, sda), 100.khz(), clocks)
            };

            new_atomic_check_manager!(I2C = i2c).unwrap()
        };

        // Instantiate the I2C interface to the I2C mux. Use a shared-bus so we can share the I2C
        // bus with all of the Booster peripheral devices.
        let channels = {
            let channel_pins = {
                let ch1_pins = {
                    let analog_pins = adc_pins!(gpioa, pa0, pa1);
                    channel_pins!(gpiod, gpioe, gpiog, pd0, pd8, pe8, pe0, pg8, analog_pins)
                };
                let ch2_pins = {
                    let analog_pins = adc_pins!(gpioa, pa2, pa3);
                    channel_pins!(gpiod, gpioe, gpiog, pd1, pd9, pe9, pe1, pg9, analog_pins)
                };
                let ch3_pins = {
                    let analog_pins = adc_pins!(gpiof, pf6, pf7);
                    channel_pins!(gpiod, gpioe, gpiog, pd2, pd10, pe10, pe2, pg10, analog_pins)
                };
                let ch4_pins = {
                    let analog_pins = adc_pins!(gpiof, pf8, pf9);
                    channel_pins!(gpiod, gpioe, gpiog, pd3, pd11, pe11, pe3, pg11, analog_pins)
                };
                let ch5_pins = {
                    let analog_pins = adc_pins!(gpiof, pf10, pf3);
                    channel_pins!(gpiod, gpioe, gpiog, pd4, pd12, pe12, pe4, pg12, analog_pins)
                };
                let ch6_pins = {
                    let analog_pins = adc_pins!(gpioc, pc0, pc1);
                    channel_pins!(gpiod, gpioe, gpiog, pd5, pd13, pe13, pe5, pg13, analog_pins)
                };
                let ch7_pins = {
                    let analog_pins = adc_pins!(gpioc, pc2, pc3);
                    channel_pins!(gpiod, gpioe, gpiog, pd6, pd14, pe14, pe6, pg14, analog_pins)
                };
                let ch8_pins = {
                    let analog_pins = adc_pins!(gpiof, pf4, pf5);
                    channel_pins!(gpiod, gpioe, gpiog, pd7, pd15, pe15, pe7, pg15, analog_pins)
                };

                [
                    ch1_pins, ch2_pins, ch3_pins, ch4_pins, ch5_pins, ch6_pins, ch7_pins, ch8_pins,
                ]
            };

            let mut mux = {
                let mut i2c_mux_reset = gpiob.pb14.into_push_pull_output();
                tca9548::Tca9548::default(
                    i2c_bus_manager.acquire_i2c(),
                    &mut i2c_mux_reset,
                    &mut delay,
                )
                .unwrap()
            };

            // Test scanning and reading back MUX channels.
            assert!(mux.self_test().unwrap() == true);

            let adc = hal::adc::Adc::adc3(
                c.device.ADC3,
                true,
                2500,
                hal::adc::config::AdcConfig::default(),
            );

            BoosterChannels::new(mux, adc, i2c_bus_manager, channel_pins, &mut delay)
        };

        let buttons = {
            let button1 = gpiof.pf14.into_floating_input();
            let button2 = gpiof.pf15.into_floating_input();
            UserButtons::new(button1, button2)
        };

        let leds = {
            let spi = {
                let sck = gpiob.pb13.into_alternate_af5();
                let mosi = gpiob.pb15.into_alternate_af5();

                let mode = hal::spi::Mode {
                    polarity: hal::spi::Polarity::IdleLow,
                    phase: hal::spi::Phase::CaptureOnFirstTransition,
                };

                hal::spi::Spi::spi2(
                    c.device.SPI2,
                    (sck, hal::spi::NoMiso, mosi),
                    mode,
                    10.mhz().into(),
                    clocks,
                )
            };

            let csn = gpiob.pb12.into_push_pull_output();
            let oen = gpiob.pb8.into_push_pull_output();

            UserLeds::new(spi, csn, oen)
        };

        info!("Startup complete");

        let i2c2 = {
            let scl = gpiob.pb10.into_alternate_af4_open_drain();
            let sda = gpiob.pb11.into_alternate_af4_open_drain();
            hal::i2c::I2c::i2c2(c.device.I2C2, (scl, sda), 100.khz(), clocks)
        };

        // Read the EUI48 identifier and configure the ethernet MAC address.
        let mut eui = microchip_24aa02e48::Microchip24AA02E48::new(i2c2).unwrap();

        let mqtt_client = {
            let interface = {
                let spi = {
                    let sck = gpioa.pa5.into_alternate_af5();
                    let miso = gpioa.pa6.into_alternate_af5();
                    let mosi = gpioa.pa7.into_alternate_af5();

                    let mode = hal::spi::Mode {
                        polarity: hal::spi::Polarity::IdleLow,
                        phase: hal::spi::Phase::CaptureOnFirstTransition,
                    };

                    hal::spi::Spi::spi1(
                        c.device.SPI1,
                        (sck, miso, mosi),
                        mode,
                        1.mhz().into(),
                        clocks,
                    )
                };

                let cs = {
                    let mut pin = gpioa.pa4.into_push_pull_output();
                    pin.set_high().unwrap();
                    pin
                };

                let mut w5500 = w5500::W5500::new(
                    spi,
                    cs,
                    w5500::OnWakeOnLan::Ignore,
                    w5500::OnPingRequest::Respond,
                    w5500::ConnectionType::Ethernet,
                    w5500::ArpResponses::Cache,
                )
                .unwrap();

                let mut eui48: [u8; 6] = [0; 6];
                eui.read_eui48(&mut eui48).unwrap();
                w5500.set_mac(w5500::MacAddress::from_bytes(eui48)).unwrap();

                // Set default netmask and gateway.
                w5500
                    .set_gateway(w5500::Ipv4Addr::new(10, 0, 0, 0))
                    .unwrap();
                w5500
                    .set_subnet(w5500::Ipv4Addr::new(255, 255, 255, 0))
                    .unwrap();
                w5500.set_ip(w5500::Ipv4Addr::new(10, 0, 0, 1)).unwrap();

                w5500::Interface::new(w5500)
            };

            MqttClient::<minimq::consts::U1024, Ethernet>::new(
                minimq::embedded_nal::IpAddr::V4(minimq::embedded_nal::Ipv4Addr::new(10, 0, 0, 2)),
                "booster",
                interface,
            )
            .unwrap()
        };

        let mut fans = {
            let fan1 =
                max6639::Max6639::new(i2c_bus_manager.acquire_i2c(), max6639::AddressPin::Pulldown)
                    .unwrap();
            let fan2 =
                max6639::Max6639::new(i2c_bus_manager.acquire_i2c(), max6639::AddressPin::Float)
                    .unwrap();
            let fan3 =
                max6639::Max6639::new(i2c_bus_manager.acquire_i2c(), max6639::AddressPin::Pullup)
                    .unwrap();

            ChassisFans::new([fan1, fan2, fan3])
        };

        assert!(fans.self_test(&mut delay));

        info!("Startup complete");

        // Kick-start the monitor and telemetry tasks.
        c.schedule.channel_monitor(c.start).unwrap();
        c.schedule.telemetry(c.start).unwrap();
        c.schedule.button(c.start).unwrap();

        init::LateResources {
            channels: channels,
            fans: fans,
<<<<<<< HEAD
            buttons: buttons,
            leds: leds,
=======
            mqtt_client,
>>>>>>> cd63fa26
        }
    }

    #[task(priority = 2, schedule = [channel_monitor], resources=[channels, leds])]
    fn channel_monitor(c: channel_monitor::Context) {
        // Potentially update the state of any channels.
        c.resources.channels.update();

        // Check all of the timer channels.
        for channel in Channel::into_enum_iter() {
            let state = match c.resources.channels.get_channel_state(channel) {
                Err(Error::NotPresent) => {
                    // Clear all LEDs for this channel.
                    c.resources.leds.set_led(Color::Red, channel, false);
                    c.resources.leds.set_led(Color::Yellow, channel, false);
                    c.resources.leds.set_led(Color::Green, channel, false);
                    continue;
                }
                Err(error) => panic!("Invalid channel error: {:?}", error),
                Ok(state) => state,
            };

            let powered = match state {
                ChannelState::Powerup(_) | ChannelState::Enabled | ChannelState::Tripped(_) => true,
                _ => false,
            };

            let fault = if let ChannelState::Blocked(_) = state {
                true
            } else {
                false
            };

            let tripped = if let ChannelState::Tripped(_) = state {
                true
            } else {
                false
            };

            let in_standby = match state {
                ChannelState::Powerdown(_) | ChannelState::Disabled => true,
                _ => false,
            };

            // Echo the measured values to the LEDs on the user interface for this channel.
            c.resources.leds.set_led(Color::Green, channel, powered);
            c.resources
                .leds
                .set_led(Color::Yellow, channel, tripped || in_standby);
            c.resources.leds.set_led(Color::Red, channel, fault);
        }

        // Propagate the updated LED values to the user interface.
        c.resources.leds.update();

        // TODO: Replace hard-coded CPU cycles here.
        // Schedule to run this task periodically at 50Hz.
        c.schedule
            .channel_monitor(c.scheduled + Duration::from_cycles(168_000_000 / 50))
            .unwrap();
    }

    #[task(priority = 1, schedule = [telemetry], resources=[channels, mqtt_client])]
    fn telemetry(mut c: telemetry::Context) {
        // Gather telemetry for all of the channels.
        for channel in Channel::into_enum_iter() {
            let measurements = c
                .resources
                .channels
                .lock(|booster_channels| booster_channels.get_status(channel));

            if let Ok(measurements) = measurements {
                // Broadcast the measured data over the telemetry interface.
                let mut topic: String<heapless::consts::U32> = String::new();
                write!(&mut topic, "booster/ch{}", channel as u8).unwrap();

                let message: String<heapless::consts::U1024> =
                    serde_json_core::to_string(&measurements).unwrap();

                c.resources
                    .mqtt_client
                    .publish(topic.as_str(), &message.into_bytes(), QoS::AtMostOnce, &[])
                    .unwrap();
            }
        }

        // TODO: Replace hard-coded CPU cycles here.
        // Schedule to run this task periodically at 2Hz.
        c.schedule
            .telemetry(c.scheduled + Duration::from_cycles(168_000_000 / 2))
            .unwrap();
    }

<<<<<<< HEAD
    #[task(spawn=[button], schedule = [button], resources=[channels, buttons])]
    fn button(mut c: button::Context) {
        if let Some(event) = c.resources.buttons.update() {
            match event {
                ButtonEvent::InterlockReset => {
                    for chan in Channel::into_enum_iter() {
                        c.resources.channels.lock(|channels| {
                            match channels.enable_channel(chan) {
                                Ok(_) | Err(Error::NotPresent) => {}

                                // It is possible to attempt to re-enable the channel before it was
                                // fully disabled. Ignore this transient error - the user may need
                                // to press twice.
                                Err(Error::InvalidState) => {}

                                Err(e) => panic!("Reset failed on {:?}: {:?}", chan, e),
                            }
                        })
                    }
                }

                ButtonEvent::Standby => {
                    for chan in Channel::into_enum_iter() {
                        c.resources
                            .channels
                            .lock(|channels| match channels.disable_channel(chan) {
                                Ok(_) | Err(Error::NotPresent) => {}
                                Err(e) => panic!("Standby failed on {:?}: {:?}", chan, e),
                            })
                    }
                }
            }
        }

        // TODO: Replace hard-coded CPU cycles here.
        // Schedule to run this task every 10ms.
        c.schedule
            .button(c.scheduled + Duration::from_cycles(10 * (168_000_000 / 1000)))
            .unwrap();
    }

    #[idle(resources=[buttons, channels])]
    fn idle(_: idle::Context) -> ! {
        loop {
            cortex_m::asm::nop();
=======
    #[idle(resources=[channels, mqtt_client])]
    fn idle(mut c: idle::Context) -> ! {
        loop {
            c.resources.mqtt_client.lock(|client| {
                client
                    .poll(|_client, _topic, _message, _properties| {
                        // TODO: Handle topics.
                    })
                    .unwrap()
            });

            // TODO: Properly sleep here until there's something to process.
            asm::nop();
>>>>>>> cd63fa26
        }
    }

    extern "C" {
        fn EXTI0();
        fn EXTI1();
        fn EXTI2();
        fn EXTI3();
        fn USART1();
        fn USART2();
    }
};<|MERGE_RESOLUTION|>--- conflicted
+++ resolved
@@ -360,12 +360,9 @@
         init::LateResources {
             channels: channels,
             fans: fans,
-<<<<<<< HEAD
             buttons: buttons,
             leds: leds,
-=======
             mqtt_client,
->>>>>>> cd63fa26
         }
     }
 
@@ -459,7 +456,6 @@
             .unwrap();
     }
 
-<<<<<<< HEAD
     #[task(spawn=[button], schedule = [button], resources=[channels, buttons])]
     fn button(mut c: button::Context) {
         if let Some(event) = c.resources.buttons.update() {
@@ -501,11 +497,6 @@
             .unwrap();
     }
 
-    #[idle(resources=[buttons, channels])]
-    fn idle(_: idle::Context) -> ! {
-        loop {
-            cortex_m::asm::nop();
-=======
     #[idle(resources=[channels, mqtt_client])]
     fn idle(mut c: idle::Context) -> ! {
         loop {
@@ -518,8 +509,7 @@
             });
 
             // TODO: Properly sleep here until there's something to process.
-            asm::nop();
->>>>>>> cd63fa26
+            cortex_m::asm::nop();
         }
     }
 
