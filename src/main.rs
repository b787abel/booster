//! Booster NGFW Application
//!
//! # Copyright
//! Copyright (C) 2020 QUARTIQ GmbH - All Rights Reserved
//! Unauthorized usage, editing, or copying is strictly prohibited.
//! Proprietary and confidential.
#![no_std]
#![no_main]

#[cfg(not(any(feature = "phy_enc424j600", feature = "phy_w5500")))]
compile_error!(
    "A least one PHY device must be enabled. Use a feature gate to
    enable."
);
#[cfg(all(feature = "phy_enc424j600", feature = "phy_w5500"))]
compile_error!("Cannot enable multiple ethernet PHY devices.");

#[cfg(feature = "phy_enc424j600")]
compile_error!("ENC424J600 is not currently implemented");

use enum_iterator::IntoEnumIterator;
use stm32f4xx_hal as hal;

#[macro_use]
extern crate log;

use panic_persist as _;

mod hardware;
mod linear_transformation;
mod logger;
mod net;
mod serial_terminal;
mod settings;
mod watchdog;

use logger::BufferedLog;
use serial_terminal::SerialTerminal;
use settings::BoosterSettings;

use hardware::{
    setup::MainBus,
    user_interface::{ButtonEvent, Color, UserButtons, UserLeds},
    Channel, CPU_FREQ,
};

use settings::runtime_settings::RuntimeSettings;

use watchdog::{WatchdogClient, WatchdogManager};

use rtic::cyccnt::Duration;

/// An enumeration of possible errors with the device.
#[derive(Debug, Copy, Clone, serde::Serialize)]
pub enum Error {
    Invalid,
    InvalidState,
    Interface,
    Foldback,
    Bounds,
    Fault,
}

<<<<<<< HEAD
#[derive(Miniconf)]
pub struct Settings {
    pub channel: [Option<ChannelSettings>; 8],
    fan_speed: f32,
    telemetry_period: f32,
}

impl Default for Settings {
    fn default() -> Self {
        Self {
            channel: [None; 8],
            fan_speed: hardware::chassis_fans::DEFAULT_FAN_SPEED,
            telemetry_period: net::mqtt_control::DEFAULT_TELEMETRY_PERIOD_SECS,
        }
    }
}

=======
>>>>>>> 422b35ef
static LOGGER: BufferedLog = BufferedLog::new();

#[rtic::app(device = stm32f4xx_hal::stm32, peripherals = true, monotonic = rtic::cyccnt::CYCCNT)]
const APP: () = {
    struct Resources {
        main_bus: MainBus,
        buttons: UserButtons,
        leds: UserLeds,
        usb_terminal: SerialTerminal,
        net_devices: net::NetworkDevices,
        watchdog: WatchdogManager,
    }

    #[init(schedule = [telemetry, channel_monitor, button, usb])]
    fn init(c: init::Context) -> init::LateResources {
        // Configure booster hardware.
        let mut booster = hardware::setup::setup(c.core, c.device);

        let mut settings = RuntimeSettings::default();

        for idx in Channel::into_enum_iter() {
            settings.channel[idx as usize] = booster
                .main_bus
                .channels
                .channel_mut(idx)
                .map(|(channel, _)| *channel.context().settings())
        }

        let watchdog_manager = WatchdogManager::new(booster.watchdog);

        // Kick-start the periodic software tasks.
        c.schedule.channel_monitor(c.start).unwrap();
        c.schedule.telemetry(c.start).unwrap();
        c.schedule.button(c.start).unwrap();
        c.schedule.usb(c.start).unwrap();

        init::LateResources {
            main_bus: booster.main_bus,
            buttons: booster.buttons,
            leds: booster.leds,
            net_devices: net::NetworkDevices::new(
                minimq::embedded_nal::IpAddr::V4(booster.settings.broker()),
                booster.network_stack,
                booster.settings.id(),
                settings,
            ),
            usb_terminal: SerialTerminal::new(
                booster.usb_device,
                booster.usb_serial,
                booster.settings,
                booster.hardware_version,
            ),
            watchdog: watchdog_manager,
        }
    }

    #[task(priority = 3, schedule = [channel_monitor], resources=[main_bus, leds, watchdog])]
    fn channel_monitor(c: channel_monitor::Context) {
        // Check in with the watchdog.
        c.resources.watchdog.check_in(WatchdogClient::Monitor);

        // Check all of the channels.
        let mut fans_enabled = false;

        let leds = c.resources.leds;
        for idx in Channel::into_enum_iter() {
            let status = c
                .resources
                .main_bus
                .channels
                .channel_mut(idx)
                .map(|(channel, _)| {
                    if channel.context().is_enabled() {
                        fans_enabled = true;
                    }

                    channel.update()
                })
                // Clear all LEDs for this channel.
                .unwrap_or_default();

            // Echo the measured values to the LEDs on the user interface for this channel.
            leds.set_led(Color::Green, idx, status.powered);
            leds.set_led(Color::Yellow, idx, status.rf_disabled);
            leds.set_led(Color::Red, idx, status.blocked);
        }

        // Update the fan speeds.
        if fans_enabled {
            c.resources.main_bus.fans.turn_on();
        } else {
            c.resources.main_bus.fans.turn_off();
        }

        // Propagate the updated LED values to the user interface.
        leds.update();

        // Schedule to run this task periodically at 10Hz.
        c.schedule
            .channel_monitor(c.scheduled + Duration::from_cycles(CPU_FREQ / 10))
            .unwrap();
    }

    #[task(priority = 1, schedule = [telemetry], resources=[main_bus, net_devices])]
    fn telemetry(mut c: telemetry::Context) {
        let control = &mut c.resources.net_devices.control;

        // Gather telemetry for all of the channels.
        // And broadcast the measured data over the telemetry interface.
        for idx in Channel::into_enum_iter() {
            c.resources.main_bus.lock(|main_bus| {
                main_bus
                    .channels
                    .channel_mut(idx)
                    .map(|(ch, adc)| control.report_telemetry(idx, &ch.get_status(adc)))
            });
        }

        c.schedule
            .telemetry(c.scheduled + Duration::from_cycles(control.telemetry_period_cycles()))
            .unwrap();
    }

    #[task(priority = 2, spawn=[button], schedule = [button], resources=[main_bus, buttons, watchdog])]
    fn button(mut c: button::Context) {
        // Check in with the watchdog.
        c.resources
            .watchdog
            .lock(|watchdog| watchdog.check_in(WatchdogClient::Button));

        if let Some(event) = c.resources.buttons.update() {
            for idx in Channel::into_enum_iter() {
                c.resources.main_bus.lock(|main_bus| {
                    main_bus
                        .channels
                        .channel_mut(idx)
                        .map(|(channel, _)| match event {
                            ButtonEvent::InterlockReset => {
                                // It is possible to attempt to re-enable the channel before it was
                                // fully disabled. Ignore this transient error - the user may need
                                // to press twice.
                                channel.interlock_reset().ok();
                            }
                            ButtonEvent::Standby => channel.standby(),
                        })
                });
            }
        }

        // Schedule to run this task every 3ms.
        c.schedule
            .button(c.scheduled + Duration::from_cycles(3 * (CPU_FREQ / 1000)))
            .unwrap();
    }

    #[task(priority = 1, resources=[net_devices, main_bus])]
    fn update_settings(mut c: update_settings::Context) {
        let all_settings = c.resources.net_devices.settings.settings();

        for idx in Channel::into_enum_iter() {
            c.resources.main_bus.lock(|main_bus| {
                main_bus
                    .channels
                    .channel_mut(idx)
                    .zip(all_settings.channel[idx as usize].as_ref())
                    .map(|((channel, _), settings)| {
                        channel.handle_settings(settings).unwrap_or_else(|err| {
                            log::warn!("Settings failure on {:?}: {:?}", idx, err)
                        })
                    })
            });
        }

        // Update the fan speed.
        c.resources
            .main_bus
            .lock(|main_bus| main_bus.fans.set_default_duty_cycle(all_settings.fan_speed));

        // Update the telemetry rate.
        c.resources
            .net_devices
            .control
            .set_telemetry_period(all_settings.telemetry_period);
    }

    #[task(priority = 2, schedule=[usb], resources=[usb_terminal, watchdog])]
    fn usb(mut c: usb::Context) {
        // Check in with the watchdog.
        c.resources
            .watchdog
            .lock(|watchdog| watchdog.check_in(WatchdogClient::Usb));

        // Process any log output.
        LOGGER.process(c.resources.usb_terminal);

        // Handle the USB serial terminal.
        c.resources.usb_terminal.process();

        // Schedule to run this task every 10ms.
        c.schedule
            .usb(c.scheduled + Duration::from_cycles(10 * (CPU_FREQ / 1_000)))
            .unwrap();
    }

    #[idle(resources=[main_bus, net_devices, watchdog], spawn=[update_settings])]
    fn idle(mut c: idle::Context) -> ! {
        loop {
            // Check in with the watchdog.
            c.resources
                .watchdog
                .lock(|watchdog| watchdog.check_in(WatchdogClient::Idle));

            // Handle the Miniconf settings interface.
            let mut republish = false;
            match c.resources.net_devices.lock(|net| {
                net.settings.handled_update(|path, old, new| {
                    let result = RuntimeSettings::handle_update(path, old, new);
                    if result.is_err() {
                        republish = true;
                    }
                    result
                })
            }) {
                Ok(true) => c.spawn.update_settings().unwrap(),
                Ok(false) => {}
                other => log::warn!("Miniconf update failure: {:?}", other),
            }

            if republish {
                c.resources
                    .net_devices
                    .lock(|net| net.settings.force_republish());
            }

            // Handle the MQTT control interface.
            let main_bus = &mut c.resources.main_bus;
            c.resources
                .net_devices
                .lock(|net| net.control.update(main_bus));

            // Handle the network stack processing if needed.
            c.resources.net_devices.lock(|net| net.process());
        }
    }

    extern "C" {
        fn EXTI0();
        fn EXTI1();
        fn EXTI2();
        fn EXTI3();
        fn USART1();
        fn USART2();
    }
};<|MERGE_RESOLUTION|>--- conflicted
+++ resolved
@@ -45,7 +45,6 @@
 };
 
 use settings::runtime_settings::RuntimeSettings;
-
 use watchdog::{WatchdogClient, WatchdogManager};
 
 use rtic::cyccnt::Duration;
@@ -61,26 +60,6 @@
     Fault,
 }
 
-<<<<<<< HEAD
-#[derive(Miniconf)]
-pub struct Settings {
-    pub channel: [Option<ChannelSettings>; 8],
-    fan_speed: f32,
-    telemetry_period: f32,
-}
-
-impl Default for Settings {
-    fn default() -> Self {
-        Self {
-            channel: [None; 8],
-            fan_speed: hardware::chassis_fans::DEFAULT_FAN_SPEED,
-            telemetry_period: net::mqtt_control::DEFAULT_TELEMETRY_PERIOD_SECS,
-        }
-    }
-}
-
-=======
->>>>>>> 422b35ef
 static LOGGER: BufferedLog = BufferedLog::new();
 
 #[rtic::app(device = stm32f4xx_hal::stm32, peripherals = true, monotonic = rtic::cyccnt::CYCCNT)]
@@ -294,25 +273,10 @@
                 .lock(|watchdog| watchdog.check_in(WatchdogClient::Idle));
 
             // Handle the Miniconf settings interface.
-            let mut republish = false;
-            match c.resources.net_devices.lock(|net| {
-                net.settings.handled_update(|path, old, new| {
-                    let result = RuntimeSettings::handle_update(path, old, new);
-                    if result.is_err() {
-                        republish = true;
-                    }
-                    result
-                })
-            }) {
+            match c.resources.net_devices.lock(|net| net.settings.update()) {
                 Ok(true) => c.spawn.update_settings().unwrap(),
                 Ok(false) => {}
                 other => log::warn!("Miniconf update failure: {:?}", other),
-            }
-
-            if republish {
-                c.resources
-                    .net_devices
-                    .lock(|net| net.settings.force_republish());
             }
 
             // Handle the MQTT control interface.
