//! Booster NGFW Application
//!
//! # Copyright
//! Copyright (C) 2020 QUARTIQ GmbH - All Rights Reserved
//! Unauthorized usage, editing, or copying is strictly prohibited.
//! Proprietary and confidential.
#![no_std]
#![no_main]

#[macro_use]
extern crate log;

use core::fmt::Write;

use enum_iterator::IntoEnumIterator;
use heapless::String;
use minimq::QoS;
use stm32f4xx_hal as hal;

use hal::prelude::*;
use usb_device::prelude::*;

mod booster_channels;
mod chassis_fans;
mod delay;
mod error;
mod linear_transformation;
mod mqtt_control;
mod mutex;
mod platform;
mod rf_channel;
mod serial_terminal;
mod settings;
mod user_interface;
mod watchdog;
use booster_channels::{BoosterChannels, Channel};
use chassis_fans::ChassisFans;
use delay::AsmDelay;
use error::Error;
use rf_channel::{AdcPin, AnalogPins as AdcPins, ChannelPins as RfChannelPins, ChannelState};
use serial_terminal::SerialTerminal;
use settings::BoosterSettings;
use user_interface::{ButtonEvent, Color, UserButtons, UserLeds};
use watchdog::{WatchdogClient, WatchdogManager};

use rtic::cyccnt::Duration;

// Convenience type definition for the I2C bus used for booster RF channels.
type I2C = hal::i2c::I2c<
    hal::stm32::I2C1,
    (
        hal::gpio::gpiob::PB6<hal::gpio::AlternateOD<hal::gpio::AF4>>,
        hal::gpio::gpiob::PB7<hal::gpio::AlternateOD<hal::gpio::AF4>>,
    ),
>;

type I2C2 = hal::i2c::I2c<
    hal::stm32::I2C2,
    (
        hal::gpio::gpiob::PB10<hal::gpio::AlternateOD<hal::gpio::AF4>>,
        hal::gpio::gpiob::PB11<hal::gpio::AlternateOD<hal::gpio::AF4>>,
    ),
>;

type SPI = hal::spi::Spi<
    hal::stm32::SPI1,
    (
        hal::gpio::gpioa::PA5<hal::gpio::Alternate<hal::gpio::AF5>>,
        hal::gpio::gpioa::PA6<hal::gpio::Alternate<hal::gpio::AF5>>,
        hal::gpio::gpioa::PA7<hal::gpio::Alternate<hal::gpio::AF5>>,
    ),
>;

type Ethernet =
    w5500::Interface<hal::gpio::gpioa::PA4<hal::gpio::Output<hal::gpio::PushPull>>, SPI>;
type MqttClient = minimq::MqttClient<minimq::consts::U1024, Ethernet>;

type I2cBusManager = mutex::AtomicCheckManager<I2C>;
type I2cProxy = shared_bus::I2cProxy<'static, mutex::AtomicCheckMutex<I2C>>;

type UsbBus = hal::otg_fs::UsbBus<hal::otg_fs::USB>;
type Eeprom = microchip_24aa02e48::Microchip24AA02E48<I2C2>;

/// Construct ADC pins associated with an RF channel.
///
/// # Args
/// * `gpio` - The GPIO port used to instantiate analog pins.
/// * `tx_power` - The name of the pin to instantiate for the TX power measurement.
/// * `reflected_power` - The name of the pin to instantiate for the reflected power measurement.
///
/// # Returns
/// An AdcPin enumeration describing the ADC pins.
macro_rules! adc_pins {
    ($gpio:ident, $tx_power:ident, $reflected_power:ident) => {{
        let tx_power = AdcPin::$tx_power($gpio.$tx_power.into_analog());
        let reflected_power = AdcPin::$reflected_power($gpio.$reflected_power.into_analog());
        AdcPins::new(tx_power, reflected_power)
    }};
}

/// Macro for genering an RfChannelPins structure.
///
/// # Args
/// * `gpiod` - The GPIOD Parts structure to extract pins from.
/// * `gpioe` - The GPIOE Parts structure to extract pins from.
/// * `gpiog` - The GPIOG Parts structure to extract pins from.
/// * `enable` - The pin ID of the enable pin in GPIOD.
/// * `alert` - The pin ID of the alert pin in GPIOD.
/// * `reflected_overdrive` - The pin ID of the input overdrive pin in GPIOE.
/// * `output_overdrive` - The pin ID of the output overdrive pin in GPIOE.
/// * `signal_on` - The pin ID of the signal on pin in GPIOG.
///
/// # Returns
/// An option containing the RfChannelPins structure.
macro_rules! channel_pins {
    ($gpiod:ident, $gpioe:ident, $gpiog:ident, $enable:ident, $alert:ident, $reflected_overdrive:ident,
     $output_overdrive:ident, $signal_on:ident, $analog_pins:ident) => {{
        let enable_power = $gpiod.$enable.into_push_pull_output().downgrade();
        let alert = $gpiod.$alert.into_floating_input().downgrade();
        let reflected_overdrive = $gpioe
            .$reflected_overdrive
            .into_floating_input()
            .downgrade();
        let output_overdrive = $gpioe.$output_overdrive.into_pull_down_input().downgrade();
        let signal_on = $gpiog.$signal_on.into_push_pull_output().downgrade();

        Some(RfChannelPins::new(
            enable_power,
            alert,
            reflected_overdrive,
            output_overdrive,
            signal_on,
            $analog_pins,
        ))
    }};
}

// USB end-point memory.
static mut USB_EP_MEMORY: [u32; 1024] = [0; 1024];

/// Container method for all devices on the main I2C bus.
pub struct MainBus {
    pub channels: BoosterChannels,
    pub fans: ChassisFans,
}

#[rtic::app(device = stm32f4xx_hal::stm32, peripherals = true, monotonic = rtic::cyccnt::CYCCNT)]
const APP: () = {
    struct Resources {
        main_bus: MainBus,
        buttons: UserButtons,
        leds: UserLeds,
        usb_terminal: SerialTerminal,
        mqtt_client: MqttClient,
        watchdog: WatchdogManager,
<<<<<<< HEAD
=======
        identifier: String<heapless::consts::U32>,
        delay: AsmDelay,
>>>>>>> ab1e4b1c
    }

    #[init(schedule = [telemetry, channel_monitor, button, usb, fans])]
    fn init(mut c: init::Context) -> init::LateResources {
        static mut USB_BUS: Option<usb_device::bus::UsbBusAllocator<UsbBus>> = None;
        static mut USB_SERIAL: Option<String<heapless::consts::U64>> = None;

        c.core.DWT.enable_cycle_counter();
        c.core.DCB.enable_trace();

        // Initialize the chip
        let rcc = c.device.RCC.constrain();

        // TODO: Determine an ideal operating point for the system clock. Currently set to max.
        let clocks = rcc
            .cfgr
            .use_hse(8.mhz())
            .sysclk(168.mhz())
            .hclk(168.mhz())
            .pclk1(42.mhz())
            .require_pll48clk()
            .freeze();

        // Start the watchdog during the initialization process.
        let mut watchdog = hal::watchdog::IndependentWatchdog::new(c.device.IWDG);
        watchdog.start(30_000_u32.ms());

        let mut delay = AsmDelay::new(clocks.sysclk().0);

        let gpioa = c.device.GPIOA.split();
        let gpiob = c.device.GPIOB.split();
        let gpioc = c.device.GPIOC.split();
        let gpiod = c.device.GPIOD.split();
        let gpioe = c.device.GPIOE.split();
        let gpiof = c.device.GPIOF.split();
        let gpiog = c.device.GPIOG.split();

        let mut pa_ch_reset_n = gpiob.pb9.into_push_pull_output();
        pa_ch_reset_n.set_high().unwrap();

        // Manually reset all of the I2C buses across the RF channels using a bit-bang reset.
        let mut i2c_mux_reset = gpiob.pb14.into_push_pull_output();

        let i2c_bus_manager: &'static _ = {
            let mut mux = {
                let i2c = {
                    let scl = gpiob.pb6.into_alternate_af4_open_drain();
                    let sda = gpiob.pb7.into_alternate_af4_open_drain();
                    hal::i2c::I2c::i2c1(c.device.I2C1, (scl, sda), 100.khz(), clocks)
                };

                tca9548::Tca9548::default(i2c, &mut i2c_mux_reset, &mut delay).unwrap()
            };

            mux.enable(0xFF).unwrap();

            let (i2c_peripheral, pins) = mux.free().release();
            let (scl, sda) = pins;

            // Configure I2C pins as open-drain outputs.
            let mut scl = scl.into_open_drain_output();
            let mut sda = sda.into_open_drain_output();

            platform::i2c_bus_reset(&mut sda, &mut scl, &mut delay);

            let i2c = {
                let scl = scl.into_alternate_af4_open_drain();
                let sda = sda.into_alternate_af4_open_drain();
                hal::i2c::I2c::i2c1(i2c_peripheral, (scl, sda), 100.khz(), clocks)
            };

            new_atomic_check_manager!(I2C = i2c).unwrap()
        };

        // Instantiate the I2C interface to the I2C mux. Use a shared-bus so we can share the I2C
        // bus with all of the Booster peripheral devices.
        let channels = {
            let channel_pins = {
                let ch1_pins = {
                    let analog_pins = adc_pins!(gpioa, pa0, pa1);
                    channel_pins!(gpiod, gpioe, gpiog, pd0, pd8, pe8, pe0, pg8, analog_pins)
                };
                let ch2_pins = {
                    let analog_pins = adc_pins!(gpioa, pa2, pa3);
                    channel_pins!(gpiod, gpioe, gpiog, pd1, pd9, pe9, pe1, pg9, analog_pins)
                };
                let ch3_pins = {
                    let analog_pins = adc_pins!(gpiof, pf6, pf7);
                    channel_pins!(gpiod, gpioe, gpiog, pd2, pd10, pe10, pe2, pg10, analog_pins)
                };
                let ch4_pins = {
                    let analog_pins = adc_pins!(gpiof, pf8, pf9);
                    channel_pins!(gpiod, gpioe, gpiog, pd3, pd11, pe11, pe3, pg11, analog_pins)
                };
                let ch5_pins = {
                    let analog_pins = adc_pins!(gpiof, pf10, pf3);
                    channel_pins!(gpiod, gpioe, gpiog, pd4, pd12, pe12, pe4, pg12, analog_pins)
                };
                let ch6_pins = {
                    let analog_pins = adc_pins!(gpioc, pc0, pc1);
                    channel_pins!(gpiod, gpioe, gpiog, pd5, pd13, pe13, pe5, pg13, analog_pins)
                };
                let ch7_pins = {
                    let analog_pins = adc_pins!(gpioc, pc2, pc3);
                    channel_pins!(gpiod, gpioe, gpiog, pd6, pd14, pe14, pe6, pg14, analog_pins)
                };
                let ch8_pins = {
                    let analog_pins = adc_pins!(gpiof, pf4, pf5);
                    channel_pins!(gpiod, gpioe, gpiog, pd7, pd15, pe15, pe7, pg15, analog_pins)
                };

                [
                    ch1_pins, ch2_pins, ch3_pins, ch4_pins, ch5_pins, ch6_pins, ch7_pins, ch8_pins,
                ]
            };

            let mut mux = {
                tca9548::Tca9548::default(
                    i2c_bus_manager.acquire_i2c(),
                    &mut i2c_mux_reset,
                    &mut delay,
                )
                .unwrap()
            };

            // Test scanning and reading back MUX channels.
            assert!(mux.self_test().unwrap() == true);

            let adc = hal::adc::Adc::adc3(
                c.device.ADC3,
                true,
                2500,
                hal::adc::config::AdcConfig::default(),
            );

            BoosterChannels::new(mux, adc, i2c_bus_manager, channel_pins, &mut delay)
        };

        let buttons = {
            let button1 = gpiof.pf14.into_floating_input();
            let button2 = gpiof.pf15.into_floating_input();
            UserButtons::new(button1, button2)
        };

        let leds = {
            let spi = {
                let sck = gpiob.pb13.into_alternate_af5();
                let mosi = gpiob.pb15.into_alternate_af5();

                let mode = hal::spi::Mode {
                    polarity: hal::spi::Polarity::IdleLow,
                    phase: hal::spi::Phase::CaptureOnFirstTransition,
                };

                hal::spi::Spi::spi2(
                    c.device.SPI2,
                    (sck, hal::spi::NoMiso, mosi),
                    mode,
                    10.mhz().into(),
                    clocks,
                )
            };

            let csn = gpiob.pb12.into_push_pull_output();
            let oen = gpiob.pb8.into_push_pull_output();

            UserLeds::new(spi, csn, oen)
        };

        info!("Startup complete");

        // Read the EUI48 identifier and configure the ethernet MAC address.
        let settings = {
            let i2c2 = {
                // Manually reset the I2C bus
                let mut scl = gpiob.pb10.into_open_drain_output();
                let mut sda = gpiob.pb11.into_open_drain_output();
                platform::i2c_bus_reset(&mut sda, &mut scl, &mut delay);

                let scl = scl.into_alternate_af4_open_drain();
                let sda = sda.into_alternate_af4_open_drain();

                hal::i2c::I2c::i2c2(c.device.I2C2, (scl, sda), 100.khz(), clocks)
            };

            let eui = microchip_24aa02e48::Microchip24AA02E48::new(i2c2).unwrap();
            BoosterSettings::new(eui)
        };

        let identifier: String<heapless::consts::U32> = String::from(settings.id());

        let mqtt_client = {
            let interface = {
                let spi = {
                    let sck = gpioa.pa5.into_alternate_af5();
                    let miso = gpioa.pa6.into_alternate_af5();
                    let mosi = gpioa.pa7.into_alternate_af5();

                    let mode = hal::spi::Mode {
                        polarity: hal::spi::Polarity::IdleLow,
                        phase: hal::spi::Phase::CaptureOnFirstTransition,
                    };

                    hal::spi::Spi::spi1(
                        c.device.SPI1,
                        (sck, miso, mosi),
                        mode,
                        1.mhz().into(),
                        clocks,
                    )
                };

                let cs = {
                    let mut pin = gpioa.pa4.into_push_pull_output();
                    pin.set_high().unwrap();
                    pin
                };

                let mut w5500 = w5500::W5500::new(
                    spi,
                    cs,
                    w5500::OnWakeOnLan::Ignore,
                    w5500::OnPingRequest::Respond,
                    w5500::ConnectionType::Ethernet,
                    w5500::ArpResponses::Cache,
                )
                .unwrap();

                w5500.set_mac(settings.mac()).unwrap();

                // Set default netmask and gateway.
                w5500.set_gateway(settings.gateway()).unwrap();
                w5500.set_subnet(settings.subnet()).unwrap();
                w5500.set_ip(settings.ip()).unwrap();

                w5500::Interface::new(w5500)
            };

            minimq::MqttClient::<minimq::consts::U1024, Ethernet>::new(
                minimq::embedded_nal::IpAddr::V4(settings.broker()),
                settings.id(),
                interface,
            )
            .unwrap()
        };

        let mut fans = {
            let fan1 =
                max6639::Max6639::new(i2c_bus_manager.acquire_i2c(), max6639::AddressPin::Pulldown)
                    .unwrap();
            let fan2 =
                max6639::Max6639::new(i2c_bus_manager.acquire_i2c(), max6639::AddressPin::Float)
                    .unwrap();
            let fan3 =
                max6639::Max6639::new(i2c_bus_manager.acquire_i2c(), max6639::AddressPin::Pullup)
                    .unwrap();

            ChassisFans::new([fan1, fan2, fan3])
        };

        assert!(fans.self_test(&mut delay));

        // Set up the USB bus.
        let usb_terminal = {
            let usb = hal::otg_fs::USB {
                usb_global: c.device.OTG_FS_GLOBAL,
                usb_device: c.device.OTG_FS_DEVICE,
                usb_pwrclk: c.device.OTG_FS_PWRCLK,
                pin_dm: gpioa.pa11.into_alternate_af10(),
                pin_dp: gpioa.pa12.into_alternate_af10(),
                hclk: clocks.hclk(),
            };

            *USB_BUS = Some(hal::otg_fs::UsbBus::new(usb, unsafe { &mut USB_EP_MEMORY }));

            let usb_serial = usbd_serial::SerialPort::new(USB_BUS.as_ref().unwrap());

            // Generate a device serial number from the MAC address.
            *USB_SERIAL = {
                let mut serial_string: String<heapless::consts::U64> = String::new();
                let octets = settings.mac().octets;
                write!(
                    &mut serial_string,
                    "{:02x}-{:02x}-{:02x}-{:02x}-{:02x}-{:02x}",
                    octets[0], octets[1], octets[2], octets[3], octets[4], octets[5]
                )
                .unwrap();
                Some(serial_string)
            };

            let usb_device = UsbDeviceBuilder::new(
                USB_BUS.as_ref().unwrap(),
                // TODO: Look into sub-licensing from ST.
                UsbVidPid(0x0483, 0x5740),
            )
            .manufacturer("ARTIQ/Sinara")
            .product("Booster")
            .serial_number(USB_SERIAL.as_ref().unwrap().as_str())
            .device_class(usbd_serial::USB_CLASS_CDC)
            .build();

            SerialTerminal::new(usb_device, usb_serial, settings)
        };

        info!("Startup complete");

        let watchdog_manager = WatchdogManager::new(watchdog);

        // Kick-start the periodic software tasks.
        c.schedule.channel_monitor(c.start).unwrap();
        c.schedule.telemetry(c.start).unwrap();
        c.schedule.button(c.start).unwrap();
        c.schedule.usb(c.start).unwrap();
        c.schedule.fans(c.start).unwrap();

        // Clear the reset flags now that initialization has completed.
        platform::clear_reset_flags();

        init::LateResources {
            // Note that these share a resource because they both exist on the same I2C bus.
            main_bus: MainBus { fans, channels },
            buttons: buttons,
            leds: leds,
            mqtt_client,
            usb_terminal,
            watchdog: watchdog_manager,
<<<<<<< HEAD
=======
            identifier,
            delay: delay,
>>>>>>> ab1e4b1c
        }
    }

    #[task(priority = 3, schedule = [channel_monitor], resources=[main_bus, leds, watchdog])]
    fn channel_monitor(c: channel_monitor::Context) {
        // Check in with the watchdog.
        c.resources.watchdog.check_in(WatchdogClient::MonitorTask);

        // Potentially update the state of any channels.
        c.resources.main_bus.channels.update();

        // Check all of the timer channels.
        for channel in Channel::into_enum_iter() {
            let state = match c.resources.main_bus.channels.get_channel_state(channel) {
                Err(Error::NotPresent) => {
                    // Clear all LEDs for this channel.
                    c.resources.leds.set_led(Color::Red, channel, false);
                    c.resources.leds.set_led(Color::Yellow, channel, false);
                    c.resources.leds.set_led(Color::Green, channel, false);
                    continue;
                }
                Err(error) => panic!("Invalid channel error: {:?}", error),
                Ok(state) => state,
            };

            let powered = match state {
                ChannelState::Powerup(_, _)
                | ChannelState::Powered
                | ChannelState::Powerdown(_)
                | ChannelState::Enabled
                | ChannelState::Tripped(_) => true,
                _ => false,
            };

            let fault = if let ChannelState::Blocked(_) = state {
                true
            } else {
                false
            };

            // RF is only enabled in the Enabled state. We also ignore the `blocked` state as this
            // is indicated by the red fault LED instead.
            let rf_disabled = match state {
                ChannelState::Enabled | ChannelState::Blocked(_) => false,
                _ => true,
            };

            // Echo the measured values to the LEDs on the user interface for this channel.
            c.resources.leds.set_led(Color::Green, channel, powered);
            c.resources
                .leds
                .set_led(Color::Yellow, channel, rf_disabled);
            c.resources.leds.set_led(Color::Red, channel, fault);
        }

        // Propagate the updated LED values to the user interface.
        c.resources.leds.update();

        // TODO: Replace hard-coded CPU cycles here.
        // Schedule to run this task periodically at 50Hz.
        c.schedule
            .channel_monitor(c.scheduled + Duration::from_cycles(168_000_000 / 50))
            .unwrap();
    }

    #[task(priority = 1, schedule = [fans], resources=[main_bus, watchdog])]
    fn fans(mut c: fans::Context) {
        // Check in with the watchdog.
        c.resources
            .watchdog
            .lock(|watchdog| watchdog.check_in(WatchdogClient::FanTask));

        // Determine the maximum channel temperature.
        let mut temperatures: [f32; 8] = [0.0; 8];

        for channel in Channel::into_enum_iter() {
            temperatures[channel as usize] = match c
                .resources
                .main_bus
                .lock(|main_bus| main_bus.channels.get_temperature(channel))
            {
                Ok(temp) => temp,
                Err(Error::NotPresent) => 0.0,
                err => err.unwrap(),
            };
        }

        // Update the fan speeds.
        c.resources
            .main_bus
            .lock(|main_bus| main_bus.fans.update(temperatures));

        // TODO: Replace hard-coded CPU cycles here.
        // Schedule to run this task periodically at 1Hz.
        c.schedule
            .fans(c.scheduled + Duration::from_cycles(168_000_000))
            .unwrap();
    }

<<<<<<< HEAD
    #[task(priority = 1, schedule = [telemetry], resources=[main_bus, mqtt_client, watchdog])]
    fn telemetry(mut c: telemetry::Context) {
=======
    #[task(priority = 1, schedule = [telemetry], resources=[main_bus, mqtt_client, watchdog, identifier])]
    fn telemetry(mut c: telemetry::Context) {
        let id = &c.resources.identifier;

>>>>>>> ab1e4b1c
        // Check in with the watchdog.
        c.resources
            .watchdog
            .lock(|watchdog| watchdog.check_in(WatchdogClient::TelemetryTask));

        // Gather telemetry for all of the channels.
        for channel in Channel::into_enum_iter() {
            let measurements = c
                .resources
                .main_bus
                .lock(|main_bus| main_bus.channels.get_status(channel));

            if let Ok(measurements) = measurements {
                // Broadcast the measured data over the telemetry interface.
                let mut topic: String<heapless::consts::U32> = String::new();
                write!(&mut topic, "{}/ch{}", id, channel as u8).unwrap();

                let message: String<heapless::consts::U1024> =
                    serde_json_core::to_string(&measurements).unwrap();

                match c.resources.mqtt_client.publish(
                    topic.as_str(),
                    &message.into_bytes(),
                    QoS::AtMostOnce,
                    &[],
                ) {
                    Err(e) => info!("Telemetry failure: {:?}", e),
                    Ok(_) => {}
                }
            }
        }

        // TODO: Replace hard-coded CPU cycles here.
        // Schedule to run this task periodically at 2Hz.
        c.schedule
            .telemetry(c.scheduled + Duration::from_cycles(168_000_000 / 2))
            .unwrap();
    }

    #[task(priority = 2, spawn=[button], schedule = [button], resources=[main_bus, buttons, watchdog])]
    fn button(mut c: button::Context) {
        // Check in with the watchdog.
        c.resources
            .watchdog
            .lock(|watchdog| watchdog.check_in(WatchdogClient::ButtonTask));

        if let Some(event) = c.resources.buttons.update() {
            match event {
                ButtonEvent::InterlockReset => {
                    for chan in Channel::into_enum_iter() {
                        c.resources.main_bus.lock(|main_bus| {
                            match main_bus.channels.enable_channel(chan) {
                                Ok(_) | Err(Error::NotPresent) => {}

                                // It is possible to attempt to re-enable the channel before it was
                                // fully disabled. Ignore this transient error - the user may need
                                // to press twice.
                                Err(Error::InvalidState) => {}

                                Err(e) => panic!("Reset failed on {:?}: {:?}", chan, e),
                            }
                        })
                    }
                }

                ButtonEvent::Standby => {
                    for chan in Channel::into_enum_iter() {
                        c.resources.main_bus.lock(|main_bus| {
                            match main_bus.channels.disable_channel(chan) {
                                Ok(_) | Err(Error::NotPresent) => {}
                                Err(e) => panic!("Standby failed on {:?}: {:?}", chan, e),
                            }
                        })
                    }
                }
            }
        }

        // TODO: Replace hard-coded CPU cycles here.
        // Schedule to run this task every 3ms.
        c.schedule
            .button(c.scheduled + Duration::from_cycles(3 * (168_000_000 / 1000)))
            .unwrap();
    }

    #[task(priority = 2, schedule=[usb], resources=[usb_terminal, watchdog])]
    fn usb(mut c: usb::Context) {
        // Check in with the watchdog.
        c.resources
            .watchdog
            .lock(|watchdog| watchdog.check_in(WatchdogClient::UsbTask));

        c.resources.usb_terminal.process();

        // TODO: Replace hard-coded CPU cycles here.
        // Schedule to run this task every 10ms.
        c.schedule
            .usb(c.scheduled + Duration::from_cycles(10 * (168_000_000 / 1_000)))
            .unwrap();
    }

<<<<<<< HEAD
    #[idle(resources=[main_bus, mqtt_client, watchdog])]
=======
    #[idle(resources=[main_bus, mqtt_client, watchdog, identifier, delay])]
>>>>>>> ab1e4b1c
    fn idle(mut c: idle::Context) -> ! {
        let mut manager = c
            .resources
            .identifier
            .lock(|id| mqtt_control::ControlState::new(&id));

        loop {
            // Check in with the watchdog.
            c.resources
                .watchdog
                .lock(|watchdog| watchdog.check_in(WatchdogClient::IdleTask));

            // Handle the MQTT control interface.
            manager.update(&mut c.resources);

            // TODO: Properly sleep here until there's something to process.
            cortex_m::asm::nop();
        }
    }

    extern "C" {
        fn EXTI0();
        fn EXTI1();
        fn EXTI2();
        fn EXTI3();
        fn USART1();
        fn USART2();
    }
};<|MERGE_RESOLUTION|>--- conflicted
+++ resolved
@@ -153,11 +153,8 @@
         usb_terminal: SerialTerminal,
         mqtt_client: MqttClient,
         watchdog: WatchdogManager,
-<<<<<<< HEAD
-=======
         identifier: String<heapless::consts::U32>,
         delay: AsmDelay,
->>>>>>> ab1e4b1c
     }
 
     #[init(schedule = [telemetry, channel_monitor, button, usb, fans])]
@@ -484,11 +481,8 @@
             mqtt_client,
             usb_terminal,
             watchdog: watchdog_manager,
-<<<<<<< HEAD
-=======
             identifier,
             delay: delay,
->>>>>>> ab1e4b1c
         }
     }
 
@@ -588,15 +582,10 @@
             .unwrap();
     }
 
-<<<<<<< HEAD
-    #[task(priority = 1, schedule = [telemetry], resources=[main_bus, mqtt_client, watchdog])]
-    fn telemetry(mut c: telemetry::Context) {
-=======
     #[task(priority = 1, schedule = [telemetry], resources=[main_bus, mqtt_client, watchdog, identifier])]
     fn telemetry(mut c: telemetry::Context) {
         let id = &c.resources.identifier;
 
->>>>>>> ab1e4b1c
         // Check in with the watchdog.
         c.resources
             .watchdog
@@ -698,11 +687,7 @@
             .unwrap();
     }
 
-<<<<<<< HEAD
-    #[idle(resources=[main_bus, mqtt_client, watchdog])]
-=======
     #[idle(resources=[main_bus, mqtt_client, watchdog, identifier, delay])]
->>>>>>> ab1e4b1c
     fn idle(mut c: idle::Context) -> ! {
         let mut manager = c
             .resources
