[package]
authors = ["Ryan Summers <ryan.summers@vertigo-designs.com>"]
edition = "2018"
readme = "README.md"
name = "booster"
version = "0.1.0"

[dependencies]
cortex-m = "0.6.0"
cortex-m-rt = "0.6.10"
panic-halt = "0.2.0"

[dependencies.max6642]
path = "max6642"

[dependencies.stm32f4xx-hal]
version = "0.8.3"
features = ["stm32f407", "rt"]

[dependencies.ad5627]
path = "ad5627"

[dependencies.ads7924]
path = "ads7924"

[dependencies.tca9548]
path = "tca9548"

[dependencies.mcp3221]
path = "mcp3221"

[dependencies.dac7571]
path = "dac7571"

<<<<<<< HEAD
[dependencies.microchip-24aa02e48]
path = "microchip-24aa02e48"
=======
[dependencies.max6639]
path = "max6639"
>>>>>>> 766e941c

[profile.release]
codegen-units = 1 # better optimizations
debug = true # symbols are nice and they don't increase the size on Flash
lto = true # better optimizations<|MERGE_RESOLUTION|>--- conflicted
+++ resolved
@@ -10,9 +10,6 @@
 cortex-m-rt = "0.6.10"
 panic-halt = "0.2.0"
 
-[dependencies.max6642]
-path = "max6642"
-
 [dependencies.stm32f4xx-hal]
 version = "0.8.3"
 features = ["stm32f407", "rt"]
@@ -23,22 +20,24 @@
 [dependencies.ads7924]
 path = "ads7924"
 
-[dependencies.tca9548]
-path = "tca9548"
+[dependencies.dac7571]
+path = "dac7571"
+
+[dependencies.max6639]
+path = "max6639"
+
+[dependencies.max6642]
+path = "max6642"
 
 [dependencies.mcp3221]
 path = "mcp3221"
 
-[dependencies.dac7571]
-path = "dac7571"
-
-<<<<<<< HEAD
 [dependencies.microchip-24aa02e48]
 path = "microchip-24aa02e48"
-=======
-[dependencies.max6639]
-path = "max6639"
->>>>>>> 766e941c
+
+[dependencies.tca9548]
+path = "tca9548"
+
 
 [profile.release]
 codegen-units = 1 # better optimizations
