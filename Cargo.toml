--- conflicted
+++ resolved
@@ -17,12 +17,11 @@
 version = "0.8.3"
 features = ["stm32f407", "rt"]
 
-<<<<<<< HEAD
+[dependencies.ad5627]
+path = "ad5627"
+
 [dependencies.ads7924]
 path = "ads7924"
-=======
-[dependencies.ad5627]
-path = "ad5627"
 
 [dependencies.tca9548]
 path = "tca9548"
@@ -32,7 +31,6 @@
 
 [dependencies.dac7571]
 path = "dac7571"
->>>>>>> 977bdda7
 
 [profile.release]
 codegen-units = 1 # better optimizations
