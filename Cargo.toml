--- conflicted
+++ resolved
@@ -14,11 +14,8 @@
 enum-iterator = "0.6.0"
 cortex-m-log = { version = "0.6.1", features = ["log-integration"] }
 log = "0.4.8"
-<<<<<<< HEAD
-shared-bus-rtic = "0.2.1"
 bit_field = "0.10.0"
-=======
->>>>>>> 7c2d40a1
+debounced-pin = "0.3.0"
 
 shared-bus = { version = "0.2.0-alpha.1", features = ["cortex-m"] }
 
