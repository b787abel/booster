--- conflicted
+++ resolved
@@ -10,17 +10,11 @@
 cortex-m-rt = "0.6.10"
 panic-halt = "0.2.0"
 cortex-m-rtic = "0.5.3"
-<<<<<<< HEAD
 embedded-hal = "0.2.3"
 enum-iterator = "0.6.0"
 cortex-m-log = { version = "0.6.1", features = ["log-integration"] }
 log = "0.4.8"
-=======
-embedded-hal = "0.2.4"
-cortex-m-log = { version = "0.6.1", features = ["log-integration"] }
-log = "0.4.8"
 shared-bus-rtic = "0.1.2"
->>>>>>> bb8ee02e
 
 
 [dependencies.stm32f4xx-hal]
@@ -51,13 +45,6 @@
 [dependencies.tca9548]
 path = "tca9548"
 
-<<<<<<< HEAD
-
-[dependencies.shared-bus-rtic]
-version = "0.1.2"
-
-=======
->>>>>>> bb8ee02e
 [profile.release]
 codegen-units = 1 # better optimizations
 debug = true # symbols are nice and they don't increase the size on Flash
