--- conflicted
+++ resolved
@@ -20,12 +20,8 @@
 serde = {version = "1.0", features = ["derive"], default-features = false }
 serde-json-core = "0.1"
 logos = { version = "0.11.4", default-features = false, features = ["export_derive"] }
-<<<<<<< HEAD
 bbqueue = "0.4.10"
-
-=======
 usbd-serial = "0.1.0"
->>>>>>> 0e1f8433
 shared-bus = { version = "0.2.0-alpha.1", features = ["cortex-m"] }
 usb-device = "0.2.5"
 
